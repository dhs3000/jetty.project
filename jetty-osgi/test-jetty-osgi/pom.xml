<project xmlns="http://maven.apache.org/POM/4.0.0" xmlns:xsi="http://www.w3.org/2001/XMLSchema-instance" xsi:schemaLocation="http://maven.apache.org/POM/4.0.0 http://maven.apache.org/maven-v4_0_0.xsd">
  <parent>
    <groupId>org.eclipse.jetty.osgi</groupId>
    <artifactId>jetty-osgi-project</artifactId>
<<<<<<< HEAD
    <version>10.0.0-SNAPSHOT</version>
=======
    <version>9.4.12-SNAPSHOT</version>
>>>>>>> 71dc6d9c
    <relativePath>../pom.xml</relativePath>
  </parent>
  <modelVersion>4.0.0</modelVersion>
  <artifactId>test-jetty-osgi</artifactId>
  <name>Jetty :: OSGi :: Test</name>
  <description>Jetty OSGi Integration test</description>
  <url>http://www.eclipse.org/jetty</url>
  <properties>
    <bundle-symbolic-name>${project.groupId}.boot.test.osgi</bundle-symbolic-name>
    <jetty-orbit-url>http://download.eclipse.org/jetty/orbit/</jetty-orbit-url>
    <assembly-directory>target/distribution</assembly-directory>
    <exam.version>4.11.0</exam.version>
    <url.version>2.5.2</url.version>
    <injection.bundle.version>1.0</injection.bundle.version>
    <skipTests>true</skipTests>
  </properties>
  <dependencies>
    <!-- Pax Exam Dependencies -->
    <dependency>
      <groupId>org.ops4j.pax.exam</groupId>
      <artifactId>pax-exam</artifactId>
      <version>${exam.version}</version>
      <scope>test</scope>
    </dependency>
    <dependency>
      <groupId>org.ops4j.pax.exam</groupId>
      <artifactId>pax-exam-inject</artifactId>
      <version>${exam.version}</version>
      <scope>test</scope>
    </dependency>
    <!-- Use the forked container so we can pass it system properties eg for alpn -->
    <dependency>
        <groupId>org.ops4j.pax.exam</groupId>
        <artifactId>pax-exam-container-forked</artifactId>
        <version>${exam.version}</version>
        <scope>test</scope>
    </dependency>
    <dependency>
      <groupId>org.ops4j.pax.exam</groupId>
      <artifactId>pax-exam-junit4</artifactId>
      <version>${exam.version}</version>
      <scope>test</scope>
      <exclusions>
        <exclusion>
          <groupId>junit</groupId>
          <artifactId>junit</artifactId>
        </exclusion>
      </exclusions>
    </dependency>
    <dependency>
      <groupId>org.ops4j.pax.exam</groupId>
      <artifactId>pax-exam-link-mvn</artifactId>
      <version>${exam.version}</version>
      <scope>test</scope>
    </dependency>
    <dependency>
      <groupId>org.ops4j.pax.url</groupId>
      <artifactId>pax-url-aether</artifactId>
      <version>${url.version}</version>
      <scope>test</scope>
    </dependency>
    <dependency>
      <groupId>org.ops4j.pax.tinybundles</groupId>
      <artifactId>tinybundles</artifactId>
      <version>2.1.1</version>
    </dependency>
    <dependency>
      <groupId>org.ops4j.pax.url</groupId>
      <artifactId>pax-url-wrap</artifactId>
      <version>2.5.2</version>
      <scope>test</scope>
    </dependency>
    <dependency>
      <groupId>biz.aQute.bnd</groupId>
      <artifactId>bndlib</artifactId>
      <version>2.4.0</version>
      <exclusions>
          <exclusion>
              <groupId>org.osgi</groupId>
              <artifactId>org.osgi.core</artifactId>
          </exclusion>
      </exclusions>
    </dependency>
    <dependency>
      <groupId>org.eclipse.platform</groupId>
      <artifactId>org.eclipse.osgi</artifactId>
      <version>3.12.50</version>
      <scope>test</scope>
    </dependency>
    <dependency>
        <groupId>org.eclipse.platform</groupId>
        <artifactId>org.eclipse.osgi.services</artifactId>
        <version>3.6.0</version>
        <scope>test</scope>
    </dependency>

    <!-- Jetty OSGi Deps -->
    <dependency>
      <groupId>org.eclipse.jetty.osgi</groupId>
      <artifactId>jetty-osgi-boot</artifactId>
      <version>${project.version}</version>
      <scope>test</scope>
      <exclusions>
        <exclusion>
          <groupId>org.eclipse.osgi</groupId>
          <artifactId>org.eclipse.osgi</artifactId>
        </exclusion>
        <exclusion>
          <groupId>org.eclipse.osgi</groupId>
          <artifactId>org.eclipse.osgi.services</artifactId>
        </exclusion>
      </exclusions>
    </dependency>
    <dependency>
      <groupId>org.eclipse.jetty.osgi</groupId>
      <artifactId>jetty-osgi-boot-jsp</artifactId>
      <version>${project.version}</version>
      <scope>test</scope>
      <exclusions>
        <exclusion>
          <groupId>org.eclipse.osgi</groupId>
          <artifactId>org.eclipse.osgi</artifactId>
        </exclusion>
        <exclusion>
          <groupId>org.eclipse.osgi</groupId>
          <artifactId>org.eclipse.osgi.services</artifactId>
        </exclusion>
      </exclusions>
    </dependency>
    <dependency>
      <groupId>org.eclipse.jetty.osgi</groupId>
      <artifactId>jetty-httpservice</artifactId>
      <version>${project.version}</version>
      <scope>test</scope>
    </dependency>

    <dependency>
      <groupId>org.eclipse.jetty.toolchain</groupId>
      <artifactId>jetty-osgi-servlet-api</artifactId>
      <version>4.0.0</version>
    </dependency>
    <dependency>
      <groupId>org.apache.geronimo.specs</groupId>
      <artifactId>geronimo-jta_1.1_spec</artifactId>
      <version>1.1.1</version>
      <scope>test</scope>
    </dependency>
    <dependency>
      <groupId>org.apache.geronimo.specs</groupId>
      <artifactId>geronimo-atinject_1.0_spec</artifactId>
      <version>${injection.bundle.version}</version>
      <scope>test</scope>
    </dependency>
    <dependency>
     <groupId>org.apache.aries.spifly</groupId>
      <artifactId>org.apache.aries.spifly.dynamic.bundle</artifactId>
      <version>1.0.10</version>
     <scope>test</scope>
    </dependency>
    <dependency>
       <groupId>org.glassfish.web</groupId>
       <artifactId>javax.servlet.jsp.jstl</artifactId>
       <version>1.2.2</version>
      <exclusions>
        <exclusion>
          <groupId>javax.servlet.jsp.jstl</groupId>
          <artifactId>jstl-api</artifactId>
        </exclusion>
        <exclusion>
          <groupId>javax.servlet</groupId>
          <artifactId>servlet-api</artifactId>
        </exclusion>
        <exclusion>
          <groupId>javax.servlet.jsp</groupId>
          <artifactId>jsp-api</artifactId>
        </exclusion>
        <exclusion>
          <groupId>javax.el</groupId>
          <artifactId>el-api</artifactId>
        </exclusion>
      </exclusions>
    </dependency>
    <dependency>
        <groupId>org.eclipse.jetty.orbit</groupId>
        <artifactId>javax.servlet.jsp.jstl</artifactId>
        <version>1.2.0.v201105211821</version>
        <exclusions>
          <exclusion>
            <groupId>org.eclipse.jetty.orbit</groupId>
            <artifactId>javax.servlet</artifactId>
          </exclusion>
          <exclusion>
            <groupId>org.eclipse.jetty.orbit</groupId>
            <artifactId>javax.servlet.jsp</artifactId>
          </exclusion>
        </exclusions>
    </dependency>

    <!-- Jetty Deps -->
    <dependency>
      <groupId>org.eclipse.jetty</groupId>
      <artifactId>jetty-annotations</artifactId>
      <scope>runtime</scope>
    </dependency>
    <dependency>
      <groupId>org.eclipse.jetty</groupId>
      <artifactId>jetty-webapp</artifactId>
      <scope>runtime</scope>
    </dependency>
    <dependency>
      <groupId>org.eclipse.jetty</groupId>
      <artifactId>jetty-deploy</artifactId>
      <scope>runtime</scope>
    </dependency>
    <dependency>
      <groupId>org.eclipse.jetty</groupId>
      <artifactId>jetty-server</artifactId>
      <version>${project.version}</version>
      <scope>runtime</scope>
    </dependency>
    <dependency>
      <groupId>org.eclipse.jetty</groupId>
      <artifactId>jetty-servlet</artifactId>
      <scope>runtime</scope>
    </dependency>
    <dependency>
      <groupId>org.eclipse.jetty</groupId>
      <artifactId>jetty-servlets</artifactId>
      <scope>runtime</scope>
    </dependency>
    <dependency>
      <groupId>org.eclipse.jetty</groupId>
      <artifactId>jetty-security</artifactId>
      <version>${project.version}</version>
      <scope>runtime</scope>
    </dependency>
    <dependency>
      <groupId>org.eclipse.jetty</groupId>
      <artifactId>jetty-xml</artifactId>
      <version>${project.version}</version>
      <scope>runtime</scope>
    </dependency>
    <dependency>
      <groupId>org.eclipse.jetty</groupId>
      <artifactId>jetty-jmx</artifactId>
      <scope>runtime</scope>
    </dependency>
    <dependency>
      <groupId>org.eclipse.jetty</groupId>
      <artifactId>jetty-util</artifactId>
      <version>${project.version}</version>
      <scope>runtime</scope>
    </dependency>
    <dependency>
      <groupId>org.eclipse.jetty</groupId>
      <artifactId>jetty-client</artifactId>
      <version>${project.version}</version>
      <scope>runtime</scope>
    </dependency>
    <dependency>
      <groupId>org.eclipse.jetty.websocket</groupId>
      <artifactId>websocket-api</artifactId>
      <version>${project.version}</version>
      <scope>runtime</scope>
    </dependency>
    <dependency>
      <groupId>org.eclipse.jetty.websocket</groupId>
      <artifactId>websocket-common</artifactId>
      <version>${project.version}</version>
      <scope>runtime</scope>
    </dependency>
    <dependency>
      <groupId>org.eclipse.jetty.websocket</groupId>
      <artifactId>websocket-client</artifactId>
      <version>${project.version}</version>
      <scope>runtime</scope>
    </dependency>
    <dependency>
      <groupId>org.eclipse.jetty.websocket</groupId>
      <artifactId>javax-websocket-client-impl</artifactId>
      <version>${project.version}</version>
      <scope>runtime</scope>
    </dependency>
    <dependency>
      <groupId>org.eclipse.jetty.websocket</groupId>
      <artifactId>websocket-servlet</artifactId>
      <version>${project.version}</version>
      <scope>runtime</scope>
    </dependency>
    <dependency>
      <groupId>org.eclipse.jetty.websocket</groupId>
      <artifactId>websocket-server</artifactId>
      <version>${project.version}</version>
      <scope>runtime</scope>
    </dependency>
    <dependency>
      <groupId>javax.websocket</groupId>
      <artifactId>javax.websocket-api</artifactId>
      <scope>runtime</scope>
    </dependency>
    <dependency>
      <groupId>org.eclipse.jetty.websocket</groupId>
      <artifactId>javax-websocket-server-impl</artifactId>
      <version>${project.version}</version>
      <scope>runtime</scope>
    </dependency>
    <dependency>
      <groupId>org.eclipse.jetty.http2</groupId>
      <artifactId>http2-server</artifactId>
      <version>${project.version}</version>
    </dependency>
    <dependency>
      <groupId>org.eclipse.jetty.http2</groupId>
      <artifactId>http2-hpack</artifactId>
      <version>${project.version}</version>
    </dependency>
    <dependency>
      <groupId>org.eclipse.jetty.osgi</groupId>
      <artifactId>jetty-osgi-alpn</artifactId>
      <version>${project.version}</version>
      <scope>test</scope>
    </dependency>
    <dependency>
      <groupId>org.eclipse.jetty</groupId>
      <artifactId>jetty-alpn-server</artifactId>
      <version>${project.version}</version>
      <scope>test</scope>
    </dependency>
    <dependency>
      <groupId>org.eclipse.jetty</groupId>
      <artifactId>jetty-plus</artifactId>
      <version>${project.version}</version>
      <scope>runtime</scope>
    </dependency>

    <!-- Eclipse OSGi Deps -->
    <dependency>
      <groupId>org.eclipse.jetty</groupId>
      <artifactId>test-jetty-webapp</artifactId>
      <version>${project.version}</version>
      <classifier>webbundle</classifier>
      <scope>test</scope>
    </dependency>
    <dependency>
      <groupId>org.eclipse.jetty.tests</groupId>
      <artifactId>test-spec-webapp</artifactId>
      <version>${project.version}</version>
      <type>war</type>
      <scope>test</scope>
    </dependency>
    <dependency>
      <groupId>org.eclipse.jetty.tests</groupId>
      <artifactId>test-container-initializer</artifactId>
      <version>${project.version}</version>
      <scope>test</scope>
    </dependency>
    <dependency>
      <groupId>org.eclipse.jetty.osgi</groupId>
      <artifactId>test-jetty-osgi-fragment</artifactId>
      <version>${project.version}</version>
      <scope>test</scope>
    </dependency>
    <dependency>
      <groupId>org.eclipse.jetty.osgi</groupId>
      <artifactId>test-jetty-osgi-server</artifactId>
      <version>${project.version}</version>
      <scope>test</scope>
    </dependency>
    <dependency>
      <groupId>org.eclipse.jetty.tests</groupId>
      <artifactId>test-mock-resources</artifactId>
      <version>${project.version}</version>
    </dependency>
    <dependency>
      <groupId>org.eclipse.jetty.osgi</groupId>
      <artifactId>test-jetty-osgi-context</artifactId>
      <version>${project.version}</version>
      <scope>test</scope>
    </dependency>
    <dependency>
      <groupId>org.eclipse.jetty.osgi</groupId>
      <artifactId>test-jetty-osgi-webapp</artifactId>
      <version>${project.version}</version>
      <scope>test</scope>
    </dependency>
    <dependency>
      <groupId>org.eclipse.jetty.toolchain</groupId>
      <artifactId>jetty-test-helper</artifactId>
      <scope>test</scope>
    </dependency>
    <dependency>
      <groupId>org.slf4j</groupId>
      <artifactId>slf4j-log4j12</artifactId>
      <version>${slf4j.version}</version>
      <scope>test</scope>
    </dependency>
    <dependency>
      <groupId>org.ow2.asm</groupId>
      <artifactId>asm</artifactId>
      <version>${asm.version}</version>
      <scope>test</scope>
    </dependency>
    <dependency>
      <groupId>org.ow2.asm</groupId>
      <artifactId>asm-commons</artifactId>
      <version>${asm.version}</version>
      <scope>test</scope>
    </dependency>
    <dependency>
      <groupId>org.eclipse.jetty.http2</groupId>
      <artifactId>http2-client</artifactId>
      <version>${project.version}</version>
      <scope>test</scope>
    </dependency>
    <dependency>
      <groupId>org.eclipse.jetty.http2</groupId>
      <artifactId>http2-http-client-transport</artifactId>
      <version>${project.version}</version>
      <scope>test</scope>
    </dependency>
  </dependencies>
  <build>
    <pluginManagement>
      <plugins>
        <plugin>
          <artifactId>maven-surefire-plugin</artifactId>
          <configuration>
            <skipTests>${skipTests}</skipTests>
            <systemPropertyVariables>
              <mavenRepoPath>${settings.localRepository}</mavenRepoPath>
            </systemPropertyVariables>
          </configuration>
        </plugin>
        <plugin>
          <groupId>org.apache.servicemix.tooling</groupId>
          <artifactId>depends-maven-plugin</artifactId>
          <executions>
            <execution>
              <id>generate-depends-file</id>
              <goals>
                <goal>generate-depends-file</goal>
              </goals>
            </execution>
          </executions>
        </plugin>
        <!--This plugin's configuration is used to store Eclipse m2e settings only. It has no influence on the Maven build itself.-->
        <plugin>
          <groupId>org.eclipse.m2e</groupId>
          <artifactId>lifecycle-mapping</artifactId>
          <version>1.0.0</version>
          <configuration>
            <lifecycleMappingMetadata>
              <pluginExecutions>
                <pluginExecution>
                  <pluginExecutionFilter>
                    <groupId>org.apache.servicemix.tooling</groupId>
                    <artifactId>depends-maven-plugin</artifactId>
                    <versionRange>[1.2,)</versionRange>
                    <goals>
                      <goal>generate-depends-file</goal>
                    </goals>
                  </pluginExecutionFilter>
                  <action>
                    <ignore />
                  </action>
                </pluginExecution>
              </pluginExecutions>
            </lifecycleMappingMetadata>
          </configuration>
        </plugin>
      </plugins>
    </pluginManagement>
    <plugins>
      <plugin>
        <groupId>org.apache.servicemix.tooling</groupId>
        <artifactId>depends-maven-plugin</artifactId>
        <executions>
          <execution>
            <id>generate-depends-file</id>
            <goals>
              <goal>generate-depends-file</goal>
            </goals>
          </execution>
        </executions>
      </plugin>
    </plugins>
  </build>
  <profiles>
    <profile>
      <id>jdk8</id>
      <activation>
        <jdk>[1.8,9)</jdk>
      </activation>
      <dependencies>
        <dependency>
          <groupId>org.eclipse.jetty</groupId>
          <artifactId>jetty-alpn-openjdk8-server</artifactId>
          <version>${project.version}</version>
          <scope>test</scope>
        </dependency>
        <dependency>
          <groupId>org.eclipse.jetty</groupId>
          <artifactId>jetty-alpn-openjdk8-client</artifactId>
          <version>${project.version}</version>
          <scope>test</scope>
        </dependency>
        <dependency>
          <groupId>org.eclipse.jetty</groupId>
          <artifactId>jetty-alpn-conscrypt-server</artifactId>
          <version>${project.version}</version>
          <scope>test</scope>
        </dependency>
        <dependency>
          <groupId>org.eclipse.jetty</groupId>
          <artifactId>jetty-alpn-conscrypt-client</artifactId>
          <version>${project.version}</version>
          <scope>test</scope>
        </dependency>
        <dependency>
          <groupId>org.conscrypt</groupId>
          <artifactId>conscrypt-openjdk-uber</artifactId>
          <version>${conscrypt.version}</version>
          <scope>test</scope>
        </dependency>
      </dependencies>
      <properties>
        <skipTests>false</skipTests>
      </properties>
      <build>
        <plugins>
           <plugin>
            <artifactId>maven-surefire-plugin</artifactId>
            <configuration>

              <excludes>
                 <exclude>**/TestJettyOSGiBootHTTP2JDK9*</exclude>
              </excludes>
              <!-- No point defining -Xbootclasspath as the actual OSGi VM is run as a forked process by pax-exam -->
              <!-- But we do pass the sys property of the alpn-boot jar so that it can be configured inside tests -->
              <argLine>-Dmortbay-alpn-boot=${settings.localRepository}/org/mortbay/jetty/alpn/alpn-boot/${alpn.version}/alpn-boot-${alpn.version}.jar</argLine>
            </configuration>
          </plugin>
        </plugins>
      </build>
    </profile>
    <profile>
      <id>jdk9</id>
      <activation>
        <jdk>[9,)</jdk>
      </activation>
      <dependencies>
        <dependency>
          <groupId>org.eclipse.jetty</groupId>
          <artifactId>jetty-alpn-conscrypt-server</artifactId>
          <version>${project.version}</version>
          <scope>test</scope>
        </dependency>
        <dependency>
          <groupId>org.eclipse.jetty</groupId>
          <artifactId>jetty-alpn-conscrypt-client</artifactId>
          <version>${project.version}</version>
          <scope>test</scope>
        </dependency>
        <dependency>
          <groupId>org.conscrypt</groupId>
          <artifactId>conscrypt-openjdk-uber</artifactId>
          <version>1.0.0.RC11</version>
          <scope>test</scope>
        </dependency>
        <dependency>
          <groupId>org.eclipse.jetty</groupId>
          <artifactId>jetty-alpn-java-server</artifactId>
          <version>${project.version}</version>
          <scope>test</scope>
        </dependency>
        <dependency>
          <groupId>org.eclipse.jetty</groupId>
          <artifactId>jetty-alpn-java-client</artifactId>
          <version>${project.version}</version>
          <scope>test</scope>
        </dependency>
     </dependencies>
      <properties>
        <skipTests>false</skipTests>
      </properties>
     <build>
       <plugins>
        <plugin>
         <artifactId>maven-surefire-plugin</artifactId>
         <configuration>
           <skipTests>${skipTests}</skipTests>
           <excludes>
             <exclude>**/TestJettyOSGiBootHTTP2</exclude>  
           </excludes>
         </configuration>
       </plugin>
      </plugins>
     </build>
    </profile>
  </profiles>
</project><|MERGE_RESOLUTION|>--- conflicted
+++ resolved
@@ -2,11 +2,7 @@
   <parent>
     <groupId>org.eclipse.jetty.osgi</groupId>
     <artifactId>jetty-osgi-project</artifactId>
-<<<<<<< HEAD
     <version>10.0.0-SNAPSHOT</version>
-=======
-    <version>9.4.12-SNAPSHOT</version>
->>>>>>> 71dc6d9c
     <relativePath>../pom.xml</relativePath>
   </parent>
   <modelVersion>4.0.0</modelVersion>
@@ -334,6 +330,11 @@
       <artifactId>jetty-alpn-server</artifactId>
       <version>${project.version}</version>
       <scope>test</scope>
+    </dependency>
+    <dependency>
+      <groupId>org.eclipse.jetty.toolchain</groupId>
+      <artifactId>jetty-schemas</artifactId>
+      <scope>runtime</scope>
     </dependency>
     <dependency>
       <groupId>org.eclipse.jetty</groupId>
