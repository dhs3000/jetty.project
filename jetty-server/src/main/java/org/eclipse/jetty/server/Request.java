//
//  ========================================================================
//  Copyright (c) 1995-2017 Mort Bay Consulting Pty. Ltd.
//  ------------------------------------------------------------------------
//  All rights reserved. This program and the accompanying materials
//  are made available under the terms of the Eclipse Public License v1.0
//  and Apache License v2.0 which accompanies this distribution.
//
//      The Eclipse Public License is available at
//      http://www.eclipse.org/legal/epl-v10.html
//
//      The Apache License v2.0 is available at
//      http://www.opensource.org/licenses/apache2.0.php
//
//  You may elect to redistribute this code under either of these licenses.
//  ========================================================================
//

package org.eclipse.jetty.server;

import java.io.BufferedReader;
import java.io.ByteArrayOutputStream;
import java.io.File;
import java.io.IOException;
import java.io.InputStream;
import java.io.InputStreamReader;
import java.io.UnsupportedEncodingException;
import java.net.InetAddress;
import java.net.InetSocketAddress;
import java.nio.charset.Charset;
import java.nio.charset.StandardCharsets;
import java.nio.charset.UnsupportedCharsetException;
import java.security.Principal;
import java.util.ArrayList;
import java.util.Collection;
import java.util.Collections;
import java.util.Enumeration;
import java.util.EventListener;
import java.util.List;
import java.util.Locale;
import java.util.Map;
import java.util.stream.Collectors;

import javax.servlet.AsyncContext;
import javax.servlet.AsyncListener;
import javax.servlet.DispatcherType;
import javax.servlet.MultipartConfigElement;
import javax.servlet.RequestDispatcher;
import javax.servlet.ServletContext;
import javax.servlet.ServletException;
import javax.servlet.ServletInputStream;
import javax.servlet.ServletRequest;
import javax.servlet.ServletRequestAttributeEvent;
import javax.servlet.ServletRequestAttributeListener;
import javax.servlet.ServletRequestWrapper;
import javax.servlet.ServletResponse;
import javax.servlet.http.Cookie;
import javax.servlet.http.HttpServletRequest;
import javax.servlet.http.HttpServletResponse;
import javax.servlet.http.HttpSession;
import javax.servlet.http.HttpUpgradeHandler;
import javax.servlet.http.Part;
import javax.servlet.http.PushBuilder;

import org.eclipse.jetty.http.BadMessageException;
import org.eclipse.jetty.http.HostPortHttpField;
import org.eclipse.jetty.http.HttpCookie;
import org.eclipse.jetty.http.HttpField;
import org.eclipse.jetty.http.HttpFields;
import org.eclipse.jetty.http.HttpHeader;
import org.eclipse.jetty.http.HttpMethod;
import org.eclipse.jetty.http.HttpScheme;
import org.eclipse.jetty.http.HttpStatus;
import org.eclipse.jetty.http.HttpURI;
import org.eclipse.jetty.http.HttpVersion;
import org.eclipse.jetty.http.MetaData;
import org.eclipse.jetty.http.MimeTypes;
import org.eclipse.jetty.http.pathmap.PathSpec;
import org.eclipse.jetty.http.pathmap.ServletPathSpec;
import org.eclipse.jetty.server.handler.ContextHandler;
import org.eclipse.jetty.server.handler.ContextHandler.Context;
import org.eclipse.jetty.server.session.Session;
import org.eclipse.jetty.server.session.SessionHandler;
import org.eclipse.jetty.util.Attributes;
import org.eclipse.jetty.util.AttributesMap;
import org.eclipse.jetty.util.IO;
import org.eclipse.jetty.util.MultiMap;
import org.eclipse.jetty.util.MultiPartInputStreamParser;
import org.eclipse.jetty.util.StringUtil;
import org.eclipse.jetty.util.URIUtil;
import org.eclipse.jetty.util.UrlEncoded;
import org.eclipse.jetty.util.log.Log;
import org.eclipse.jetty.util.log.Logger;

/**
 * Jetty Request.
 * <p>
 * Implements {@link javax.servlet.http.HttpServletRequest} from the <code>javax.servlet.http</code> package.
 * </p>
 * <p>
 * The standard interface of mostly getters, is extended with setters so that the request is mutable by the handlers that it is passed to. This allows the
 * request object to be as lightweight as possible and not actually implement any significant behavior. For example
 * <ul>
 *
 * <li>The {@link Request#getContextPath()} method will return null, until the request has been passed to a {@link ContextHandler} which matches the
 * {@link Request#getPathInfo()} with a context path and calls {@link Request#setContextPath(String)} as a result.</li>
 *
 * <li>the HTTP session methods will all return null sessions until such time as a request has been passed to a
 * {@link org.eclipse.jetty.server.session.SessionHandler} which checks for session cookies and enables the ability to create new sessions.</li>
 *
 * <li>The {@link Request#getServletPath()} method will return null until the request has been passed to a <code>org.eclipse.jetty.servlet.ServletHandler</code>
 * and the pathInfo matched against the servlet URL patterns and {@link Request#setServletPath(String)} called as a result.</li>
 * </ul>
 *
 * <p>
 * A request instance is created for each connection accepted by the server and recycled for each HTTP request received via that connection.
 * An effort is made to avoid reparsing headers and cookies that are likely to be the same for requests from the same connection. 
 * </p>
 * <p>
 * Request instances are recycled, which combined with badly written asynchronous applications can result in calls on requests that have been reset.
 * The code is written in a style to avoid NPE and ISE when such calls are made, as this has often proved generate exceptions that distraction 
 * from debugging such bad asynchronous applications.  Instead, request methods attempt to not fail when called in an illegal state, so that hopefully
 * the bad application will proceed to a major state event (eg calling AsyncContext.onComplete) which has better asynchronous guards, true atomic state
 * and better failure behaviour that will assist in debugging.
 * </p>
 * <p>
 * The form content that a request can process is limited to protect from Denial of Service attacks. The size in bytes is limited by
 * {@link ContextHandler#getMaxFormContentSize()} or if there is no context then the "org.eclipse.jetty.server.Request.maxFormContentSize" {@link Server}
 * attribute. The number of parameters keys is limited by {@link ContextHandler#getMaxFormKeys()} or if there is no context then the
 * "org.eclipse.jetty.server.Request.maxFormKeys" {@link Server} attribute.
 */
public class Request implements HttpServletRequest
{
    public static final String __MULTIPART_CONFIG_ELEMENT = "org.eclipse.jetty.multipartConfig";
    public static final String __MULTIPART_INPUT_STREAM = "org.eclipse.jetty.multiPartInputStream";
    public static final String __MULTIPART_CONTEXT = "org.eclipse.jetty.multiPartContext";

    private static final Logger LOG = Log.getLogger(Request.class);
    private static final Collection<Locale> __defaultLocale = Collections.singleton(Locale.getDefault());
    private static final int __NONE = 0, _STREAM = 1, __READER = 2;

    private static final MultiMap<String> NO_PARAMS = new MultiMap<>();

    /* ------------------------------------------------------------ */
    /**
     * Obtain the base {@link Request} instance of a {@link ServletRequest}, by
     * coercion, unwrapping or special attribute.
     * @param request The request
     * @return the base {@link Request} instance of a {@link ServletRequest}.
     */
    public static Request getBaseRequest(ServletRequest request)
    {
        if (request instanceof Request)
            return (Request)request;

        Object channel = request.getAttribute(HttpChannel.class.getName());
        if (channel instanceof HttpChannel)
            return ((HttpChannel)channel).getRequest();

        while (request instanceof ServletRequestWrapper)
            request=((ServletRequestWrapper)request).getRequest();

        if (request instanceof Request)
            return (Request)request;

        return null;
    }
    
    private final HttpChannel _channel;
    private final List<ServletRequestAttributeListener>  _requestAttributeListeners=new ArrayList<>();
    private final HttpInput _input;
    private MetaData.Request _metaData;
    private String _originalUri;
    private String _contextPath;
    private String _servletPath;
    private String _pathInfo;
    private PathSpec _pathSpec;
    private boolean _secure;
    private String _asyncNotSupportedSource = null;
    private boolean _newContext;
    private boolean _cookiesExtracted = false;
    private boolean _handled = false;
    private boolean _contentParamsExtracted;
    private boolean _requestedSessionIdFromCookie = false;
    private Attributes _attributes;
    private Authentication _authentication;
    private String _characterEncoding;
    private ContextHandler.Context _context;
    private CookieCutter _cookies;
    private DispatcherType _dispatcherType;
    private int _inputState = __NONE;
    private MultiMap<String> _queryParameters;
    private MultiMap<String> _contentParameters;
    private MultiMap<String> _parameters;
    private String _queryEncoding;
    private BufferedReader _reader;
    private String _readerEncoding;
    private InetSocketAddress _remote;
    private String _requestedSessionId;
    private UserIdentity.Scope _scope;
    private HttpSession _session;
    private SessionHandler _sessionHandler;
    private long _timeStamp;
    private MultiPartInputStreamParser _multiPartInputStream; //if the request is a multi-part mime
    private AsyncContextState _async;
    private HttpFields _trailers;

    /* ------------------------------------------------------------ */
    public Request(HttpChannel channel, HttpInput input)
    {
        _channel = channel;
        _input = input;
    }

    /* ------------------------------------------------------------ */
    public HttpFields getHttpFields()
    {
        MetaData.Request metadata=_metaData;
        return metadata==null?null:metadata.getFields();
    }

    public HttpFields getTrailers()
    {
        return _trailers;
    }

    /* ------------------------------------------------------------ */
    public HttpInput getHttpInput()
    {
        return _input;
    }

    /* ------------------------------------------------------------ */
    public boolean isPush()
    {
        return Boolean.TRUE.equals(getAttribute("org.eclipse.jetty.pushed"));
    }

    /* ------------------------------------------------------------ */
    public boolean isPushSupported()
    {
        return !isPush() && getHttpChannel().getHttpTransport().isPushSupported();
    }

    /* ------------------------------------------------------------ */
    @Override
    public PushBuilder getPushBuilder()
    {
        if (!isPushSupported())
            throw new IllegalStateException(String.format("%s,push=%b,channel=%s", this, isPush(), getHttpChannel()));

        HttpFields fields = new HttpFields(getHttpFields().size()+5);
        boolean conditional=false;

        for (HttpField field : getHttpFields())
        {
            HttpHeader header = field.getHeader();
            if (header==null)
                fields.add(field);
            else
            {
                switch(header)
                {
                    case IF_MATCH:
                    case IF_RANGE:
                    case IF_UNMODIFIED_SINCE:
                    case RANGE:
                    case EXPECT:
                    case REFERER:
                    case COOKIE:
                        continue;

                    case AUTHORIZATION:
                        continue;

                    case IF_NONE_MATCH:
                    case IF_MODIFIED_SINCE:
                        conditional=true;
                        continue;

                    default:
                        fields.add(field);
                }
            }
        }

        String id=null;
        try
        {
            HttpSession session = getSession();
            if (session!=null)
            {
                session.getLastAccessedTime(); // checks if session is valid
                id=session.getId();
            }
            else
                id=getRequestedSessionId();
        }
        catch(IllegalStateException e)
        {
            id=getRequestedSessionId();
        }

        PushBuilder builder = new PushBuilderImpl(this,fields,getMethod(),getQueryString(),id,conditional);
        builder.addHeader("referer",getRequestURL().toString());

        // TODO process any set cookies
        // TODO process any user_identity

        return builder;
    }

    /* ------------------------------------------------------------ */
    public void addEventListener(final EventListener listener)
    {
        if (listener instanceof ServletRequestAttributeListener)
            _requestAttributeListeners.add((ServletRequestAttributeListener)listener);
        if (listener instanceof AsyncListener)
            throw new IllegalArgumentException(listener.getClass().toString());
    }

    /* ------------------------------------------------------------ */
    private MultiMap<String> getParameters()
    {
        if (!_contentParamsExtracted) 
        {
            // content parameters need boolean protection as they can only be read
            // once, but may be reset to null by a reset
            _contentParamsExtracted = true;

            // Extract content parameters; these cannot be replaced by a forward()
            // once extracted and may have already been extracted by getParts() or
            // by a processing happening after a form-based authentication.
            if (_contentParameters == null)
            {
                try
                {
                    extractContentParameters();
                }
                catch(IllegalStateException | IllegalArgumentException e)
                {
                    throw new BadMessageException("Unable to parse form content", e);
                }
            }
        }
        
        // Extract query string parameters; these may be replaced by a forward()
        // and may have already been extracted by mergeQueryParameters().
        if (_queryParameters == null)
        {
            try
            {
                extractQueryParameters();
            }
            catch(IllegalStateException | IllegalArgumentException e)
            {
                throw new BadMessageException("Unable to parse URI query", e);
            }
        }

        // Do parameters need to be combined?
        if (_queryParameters==NO_PARAMS || _queryParameters.size()==0)
            _parameters=_contentParameters;
        else if (_contentParameters==NO_PARAMS || _contentParameters.size()==0)
            _parameters=_queryParameters;
        else
        {
            _parameters = new MultiMap<>();
            _parameters.addAllValues(_queryParameters);
            _parameters.addAllValues(_contentParameters);
        }
        
        // protect against calls to recycled requests (which is illegal, but
        // this gives better failures 
        MultiMap<String> parameters=_parameters;
        return parameters==null?NO_PARAMS:parameters;
    }

    /* ------------------------------------------------------------ */
    private void extractQueryParameters()
    {
        MetaData.Request metadata = _metaData;
        HttpURI uri = metadata==null?null:metadata.getURI();
        if (uri==null || !uri.hasQuery())
            _queryParameters=NO_PARAMS;
        else
        {
            _queryParameters = new MultiMap<>();
            if (_queryEncoding == null)
                uri.decodeQueryTo(_queryParameters);
            else
            {
                try
                {
                    uri.decodeQueryTo(_queryParameters, _queryEncoding);
                }
                catch (UnsupportedEncodingException e)
                {
                    if (LOG.isDebugEnabled())
                        LOG.warn(e);
                    else
                        LOG.warn(e.toString());
                }
            }
        }
    }

    /* ------------------------------------------------------------ */
    private void extractContentParameters()
    {
        String contentType = getContentType();
        if (contentType == null || contentType.isEmpty())
            _contentParameters=NO_PARAMS;
        else
        {
            _contentParameters=new MultiMap<>();
            contentType = HttpFields.valueParameters(contentType, null);
            int contentLength = getContentLength();
            if (contentLength != 0)
            {
                if (MimeTypes.Type.FORM_ENCODED.is(contentType) && _inputState == __NONE &&
                    _channel.getHttpConfiguration().isFormEncodedMethod(getMethod()))
                {
                    extractFormParameters(_contentParameters);
                }
                else if (contentType.startsWith("multipart/form-data") &&
                        getAttribute(__MULTIPART_CONFIG_ELEMENT) != null &&
                        _multiPartInputStream == null)
                {
                    extractMultipartParameters(_contentParameters);
                }
            }
        }

    }

    /* ------------------------------------------------------------ */
    public void extractFormParameters(MultiMap<String> params)
    {
        try
        {
            int maxFormContentSize = -1;
            int maxFormKeys = -1;

            if (_context != null)
            {
                maxFormContentSize = _context.getContextHandler().getMaxFormContentSize();
                maxFormKeys = _context.getContextHandler().getMaxFormKeys();
            }

            if (maxFormContentSize < 0)
            {
                Object obj = _channel.getServer().getAttribute("org.eclipse.jetty.server.Request.maxFormContentSize");
                if (obj == null)
                    maxFormContentSize = 200000;
                else if (obj instanceof Number)
                {
                    Number size = (Number)obj;
                    maxFormContentSize = size.intValue();
                }
                else if (obj instanceof String)
                {
                    maxFormContentSize = Integer.valueOf((String)obj);
                }
            }

            if (maxFormKeys < 0)
            {
                Object obj = _channel.getServer().getAttribute("org.eclipse.jetty.server.Request.maxFormKeys");
                if (obj == null)
                    maxFormKeys = 1000;
                else if (obj instanceof Number)
                {
                    Number keys = (Number)obj;
                    maxFormKeys = keys.intValue();
                }
                else if (obj instanceof String)
                {
                    maxFormKeys = Integer.valueOf((String)obj);
                }
            }

            int contentLength = getContentLength();
            if (contentLength > maxFormContentSize && maxFormContentSize > 0)
            {
                throw new IllegalStateException("Form too large: " + contentLength + " > " + maxFormContentSize);
            }
            InputStream in = getInputStream();
            if (_input.isAsync())
                throw new IllegalStateException("Cannot extract parameters with async IO");

            UrlEncoded.decodeTo(in,params,getCharacterEncoding(),contentLength<0?maxFormContentSize:-1,maxFormKeys);
        }
        catch (IOException e)
        {
            if (LOG.isDebugEnabled())
                LOG.warn(e);
            else
                LOG.warn(e.toString());
        }
    }

    /* ------------------------------------------------------------ */
    private void extractMultipartParameters(MultiMap<String> result)
    {
        try
        {
            getParts(result);
        }
        catch (IOException | ServletException e)
        {
            LOG.warn(e);
            throw new RuntimeException(e);
        }
    }

    /* ------------------------------------------------------------ */
    @Override
    public AsyncContext getAsyncContext()
    {
        HttpChannelState state = getHttpChannelState();
        if (_async==null || !state.isAsyncStarted())
            throw new IllegalStateException(state.getStatusString());

        return _async;
    }

    /* ------------------------------------------------------------ */
    public HttpChannelState getHttpChannelState()
    {
        return _channel.getState();
    }

    /* ------------------------------------------------------------ */
    /**
     * Get Request Attribute.
     * <p>
     * Also supports jetty specific attributes to gain access to Jetty APIs:
     * <dl>
     * <dt>org.eclipse.jetty.server.Server</dt><dd>The Jetty Server instance</dd>
     * <dt>org.eclipse.jetty.server.HttpChannel</dt><dd>The HttpChannel for this request</dd>
     * <dt>org.eclipse.jetty.server.HttpConnection</dt><dd>The HttpConnection or null if another transport is used</dd>
     * </dl>
     * While these attributes may look like security problems, they are exposing nothing that is not already
     * available via reflection from a Request instance.
     * @see javax.servlet.ServletRequest#getAttribute(java.lang.String)
     */
    @Override
    public Object getAttribute(String name)
    {
        if (name.startsWith("org.eclipse.jetty"))
        {
            if (Server.class.getName().equals(name))
                return _channel.getServer();
            if (HttpChannel.class.getName().equals(name))
                return _channel;
            if (HttpConnection.class.getName().equals(name) &&
                _channel.getHttpTransport() instanceof HttpConnection)
                return _channel.getHttpTransport();
        }
        return (_attributes == null)?null:_attributes.getAttribute(name);
    }

    /* ------------------------------------------------------------ */
    /*
     * @see javax.servlet.ServletRequest#getAttributeNames()
     */
    @Override
    public Enumeration<String> getAttributeNames()
    {
        if (_attributes == null)
            return Collections.enumeration(Collections.<String>emptyList());

        return AttributesMap.getAttributeNamesCopy(_attributes);
    }

    /* ------------------------------------------------------------ */
    /*
     */
    public Attributes getAttributes()
    {
        if (_attributes == null)
            _attributes = new AttributesMap();
        return _attributes;
    }

    /* ------------------------------------------------------------ */
    /**
     * Get the authentication.
     *
     * @return the authentication
     */
    public Authentication getAuthentication()
    {
        return _authentication;
    }

    /* ------------------------------------------------------------ */
    /*
     * @see javax.servlet.http.HttpServletRequest#getAuthType()
     */
    @Override
    public String getAuthType()
    {
        if (_authentication instanceof Authentication.Deferred)
            setAuthentication(((Authentication.Deferred)_authentication).authenticate(this));

        if (_authentication instanceof Authentication.User)
            return ((Authentication.User)_authentication).getAuthMethod();
        return null;
    }

    /* ------------------------------------------------------------ */
    /*
     * @see javax.servlet.ServletRequest#getCharacterEncoding()
     */
    @Override
    public String getCharacterEncoding()
    {
        if (_characterEncoding==null)
            getContentType();
        return _characterEncoding;
    }

    /* ------------------------------------------------------------ */
    /**
     * @return Returns the connection.
     */
    public HttpChannel getHttpChannel()
    {
        return _channel;
    }

    /* ------------------------------------------------------------ */
    /*
     * @see javax.servlet.ServletRequest#getContentLength()
     */
    @Override
    public int getContentLength()
    {
        MetaData.Request metadata = _metaData;
        if(metadata==null)
            return -1;
        if (metadata.getContentLength()!=Long.MIN_VALUE)
            return (int)metadata.getContentLength();
        return (int)metadata.getFields().getLongField(HttpHeader.CONTENT_LENGTH.toString());
    }

    /* ------------------------------------------------------------ */
    /*
     * @see javax.servlet.ServletRequest.getContentLengthLong()
     */
    @Override
    public long getContentLengthLong()
    {
        MetaData.Request metadata = _metaData;
        if(metadata==null)
            return -1L;
        if (metadata.getContentLength()!=Long.MIN_VALUE)
            return metadata.getContentLength();
        return metadata.getFields().getLongField(HttpHeader.CONTENT_LENGTH.toString());
    }

    /* ------------------------------------------------------------ */
    public long getContentRead()
    {
        return _input.getContentConsumed();
    }

    /* ------------------------------------------------------------ */
    /*
     * @see javax.servlet.ServletRequest#getContentType()
     */
    @Override
    public String getContentType()
    {
        MetaData.Request metadata = _metaData;
        String content_type = metadata==null?null:metadata.getFields().get(HttpHeader.CONTENT_TYPE);
        if (_characterEncoding==null && content_type!=null)
        {
            MimeTypes.Type mime = MimeTypes.CACHE.get(content_type);
            String charset = (mime == null || mime.getCharset() == null) ? MimeTypes.getCharsetFromContentType(content_type) : mime.getCharset().toString();
            if (charset != null)
                _characterEncoding=charset;
        }
        return content_type;
    }

    /* ------------------------------------------------------------ */
    /**
     * @return The current {@link Context context} used for this request, or <code>null</code> if {@link #setContext} has not yet been called.
     */
    public Context getContext()
    {
        return _context;
    }

    /* ------------------------------------------------------------ */
    /*
     * @see javax.servlet.http.HttpServletRequest#getContextPath()
     */
    @Override
    public String getContextPath()
    {
        return _contextPath;
    }

    /* ------------------------------------------------------------ */
    /*
     * @see javax.servlet.http.HttpServletRequest#getCookies()
     */
    @Override
    public Cookie[] getCookies()
    {
        MetaData.Request metadata = _metaData;
        if (metadata==null || _cookiesExtracted)
        {
            if (_cookies == null || _cookies.getCookies().length == 0)
                return null;

            return _cookies.getCookies();
        }

        _cookiesExtracted = true;
        
        for (String c : metadata.getFields().getValuesList(HttpHeader.COOKIE))
        {
            if (_cookies == null)
                _cookies = new CookieCutter();
            _cookies.addCookieField(c);
        }

        //Javadoc for Request.getCookies() stipulates null for no cookies
        if (_cookies == null || _cookies.getCookies().length == 0)
            return null;

        return _cookies.getCookies();
    }

    /* ------------------------------------------------------------ */
    /*
     * @see javax.servlet.http.HttpServletRequest#getDateHeader(java.lang.String)
     */
    @Override
    public long getDateHeader(String name)
    {
        MetaData.Request metadata = _metaData;
        return metadata==null?-1:metadata.getFields().getDateField(name);
    }

    /* ------------------------------------------------------------ */
    @Override
    public DispatcherType getDispatcherType()
    {
        return _dispatcherType;
    }

    /* ------------------------------------------------------------ */
    /*
     * @see javax.servlet.http.HttpServletRequest#getHeader(java.lang.String)
     */
    @Override
    public String getHeader(String name)
    {
        MetaData.Request metadata = _metaData;
        return metadata==null?null:metadata.getFields().get(name);
    }

    /* ------------------------------------------------------------ */
    /*
     * @see javax.servlet.http.HttpServletRequest#getHeaderNames()
     */
    @Override
    public Enumeration<String> getHeaderNames()
    {
        MetaData.Request metadata=_metaData;
        return metadata==null?Collections.emptyEnumeration():metadata.getFields().getFieldNames();
    }

    /* ------------------------------------------------------------ */
    /*
     * @see javax.servlet.http.HttpServletRequest#getHeaders(java.lang.String)
     */
    @Override
    public Enumeration<String> getHeaders(String name)
    {
        MetaData.Request metadata = _metaData;
        if (metadata==null)
            return Collections.emptyEnumeration();
        Enumeration<String> e = metadata.getFields().getValues(name);
        if (e == null)
            return Collections.enumeration(Collections.<String>emptyList());
        return e;
    }

    /* ------------------------------------------------------------ */
    /**
     * @return Returns the inputState.
     */
    public int getInputState()
    {
        return _inputState;
    }

    /* ------------------------------------------------------------ */
    /*
     * @see javax.servlet.ServletRequest#getInputStream()
     */
    @Override
    public ServletInputStream getInputStream() throws IOException
    {
        if (_inputState != __NONE && _inputState != _STREAM)
            throw new IllegalStateException("READER");
        _inputState = _STREAM;

        if (_channel.isExpecting100Continue())
            _channel.continue100(_input.available());

        return _input;
    }

    /* ------------------------------------------------------------ */
    /*
     * @see javax.servlet.http.HttpServletRequest#getIntHeader(java.lang.String)
     */
    @Override
    public int getIntHeader(String name)
    {
        MetaData.Request metadata = _metaData;
        return metadata==null?-1:(int)metadata.getFields().getLongField(name);
    }


    /* ------------------------------------------------------------ */
    /*
     * @see javax.servlet.ServletRequest#getLocale()
     */
    @Override
    public Locale getLocale()
    {
        MetaData.Request metadata = _metaData;
        if (metadata==null)
            return Locale.getDefault();

        List<String> acceptable = metadata.getFields().getQualityCSV(HttpHeader.ACCEPT_LANGUAGE);

        // handle no locale
        if (acceptable.isEmpty())
            return Locale.getDefault();

        String language = acceptable.get(0);
        language = HttpFields.stripParameters(language);
        String country = "";
        int dash = language.indexOf('-');
        if (dash > -1)
        {
            country = language.substring(dash + 1).trim();
            language = language.substring(0,dash).trim();
        }
        return new Locale(language,country);        
    }

    /* ------------------------------------------------------------ */
    /*
     * @see javax.servlet.ServletRequest#getLocales()
     */
    @Override
    public Enumeration<Locale> getLocales()
    {
        MetaData.Request metadata = _metaData;
        if (metadata==null)
            return Collections.enumeration(__defaultLocale);

        List<String> acceptable = metadata.getFields().getQualityCSV(HttpHeader.ACCEPT_LANGUAGE);

        // handle no locale
        if (acceptable.isEmpty())
            return Collections.enumeration(__defaultLocale);

        List<Locale> locales = acceptable.stream().map(language->
        {
            language = HttpFields.stripParameters(language);
            String country = "";
            int dash = language.indexOf('-');
            if (dash > -1)
            {
                country = language.substring(dash + 1).trim();
                language = language.substring(0,dash).trim();
            }
            return new Locale(language,country);
        }).collect(Collectors.toList());
        
        return Collections.enumeration(locales);
    }

    /* ------------------------------------------------------------ */
    /*
     * @see javax.servlet.ServletRequest#getLocalAddr()
     */
    @Override
    public String getLocalAddr()
    {
        if (_channel==null)
        {
            try
            {
                String name =InetAddress.getLocalHost().getHostAddress();
                if (StringUtil.ALL_INTERFACES.equals(name))
                    return null;
                return name;
            }
            catch (java.net.UnknownHostException e)
            {
                LOG.ignore(e);
            }
        }

        InetSocketAddress local=_channel.getLocalAddress();
        if (local==null)
            return "";
        InetAddress address = local.getAddress();
        if (address==null)
            return local.getHostString();
        return address.getHostAddress();
    }

    /* ------------------------------------------------------------ */
    /*
     * @see javax.servlet.ServletRequest#getLocalName()
     */
    @Override
    public String getLocalName()
    {
        if (_channel!=null)
        {
            InetSocketAddress local=_channel.getLocalAddress();
            if (local!=null)
                return local.getHostString();
        }

        try
        {
            String name =InetAddress.getLocalHost().getHostName();
            if (StringUtil.ALL_INTERFACES.equals(name))
                return null;
            return name;
        }
        catch (java.net.UnknownHostException e)
        {
            LOG.ignore(e);
        }
        return null;
    }

    /* ------------------------------------------------------------ */
    /*
     * @see javax.servlet.ServletRequest#getLocalPort()
     */
    @Override
    public int getLocalPort()
    {
        if (_channel==null)
            return 0;
        InetSocketAddress local=_channel.getLocalAddress();
        return local==null?0:local.getPort();
    }

    /* ------------------------------------------------------------ */
    /*
     * @see javax.servlet.http.HttpServletRequest#getMethod()
     */
    @Override
    public String getMethod()
    {
        MetaData.Request metadata = _metaData;
        if (metadata!=null)
            return metadata.getMethod();
        return null;
    }

    /* ------------------------------------------------------------ */
    /*
     * @see javax.servlet.ServletRequest#getParameter(java.lang.String)
     */
    @Override
    public String getParameter(String name)
    {
        return getParameters().getValue(name,0);
    }

    /* ------------------------------------------------------------ */
    /*
     * @see javax.servlet.ServletRequest#getParameterMap()
     */
    @Override
    public Map<String, String[]> getParameterMap()
    {
        return Collections.unmodifiableMap(getParameters().toStringArrayMap());
    }

    /* ------------------------------------------------------------ */
    /*
     * @see javax.servlet.ServletRequest#getParameterNames()
     */
    @Override
    public Enumeration<String> getParameterNames()
    {
        return Collections.enumeration(getParameters().keySet());
    }

    /* ------------------------------------------------------------ */
    /*
     * @see javax.servlet.ServletRequest#getParameterValues(java.lang.String)
     */
    @Override
    public String[] getParameterValues(String name)
    {
        List<String> vals = getParameters().getValues(name);
        if (vals == null)
            return null;
        return vals.toArray(new String[vals.size()]);
    }

    /* ------------------------------------------------------------ */
    public MultiMap<String> getQueryParameters()
    {
        return _queryParameters;
    }

    /* ------------------------------------------------------------ */
    public void setQueryParameters(MultiMap<String> queryParameters)
    {
        _queryParameters = queryParameters;
    }

    /* ------------------------------------------------------------ */
    public void setContentParameters(MultiMap<String> contentParameters)
    {
        _contentParameters = contentParameters;
    }

    /* ------------------------------------------------------------ */
    public void resetParameters()
    {
        _parameters = null;
    }

    /* ------------------------------------------------------------ */
    /*
     * @see javax.servlet.http.HttpServletRequest#getPathInfo()
     */
    @Override
    public String getPathInfo()
    {
        return _pathInfo;
    }

    /* ------------------------------------------------------------ */
    /*
     * @see javax.servlet.http.HttpServletRequest#getPathTranslated()
     */
    @Override
    public String getPathTranslated()
    {
        if (_pathInfo == null || _context == null)
            return null;
        return _context.getRealPath(_pathInfo);
    }

    /* ------------------------------------------------------------ */
    /*
     * @see javax.servlet.ServletRequest#getProtocol()
     */
    @Override
    public String getProtocol()
    {
        MetaData.Request metadata = _metaData;
        if (metadata==null)
            return null;
        HttpVersion version = metadata.getHttpVersion();
        if (version==null)
            return null;
        return version.toString();
    }

    /* ------------------------------------------------------------ */
    /*
     * @see javax.servlet.ServletRequest#getProtocol()
     */
    public HttpVersion getHttpVersion()
    {
        MetaData.Request metadata = _metaData;
        return metadata==null?null:metadata.getHttpVersion();
    }

    /* ------------------------------------------------------------ */
    public String getQueryEncoding()
    {
        return _queryEncoding;
    }

    /* ------------------------------------------------------------ */
    /*
     * @see javax.servlet.http.HttpServletRequest#getQueryString()
     */
    @Override
    public String getQueryString()
    {
        MetaData.Request metadata = _metaData;
        return metadata==null?null:metadata.getURI().getQuery();
    }

    /* ------------------------------------------------------------ */
    /*
     * @see javax.servlet.ServletRequest#getReader()
     */
    @Override
    public BufferedReader getReader() throws IOException
    {
        if (_inputState != __NONE && _inputState != __READER)
            throw new IllegalStateException("STREAMED");

        if (_inputState == __READER)
            return _reader;

        String encoding = getCharacterEncoding();
        if (encoding == null)
            encoding = StringUtil.__ISO_8859_1;

        if (_reader == null || !encoding.equalsIgnoreCase(_readerEncoding))
        {
            final ServletInputStream in = getInputStream();
            _readerEncoding = encoding;
            _reader = new BufferedReader(new InputStreamReader(in,encoding))
            {
                @Override
                public void close() throws IOException
                {
                    in.close();
                }
            };
        }
        _inputState = __READER;
        return _reader;
    }

    /* ------------------------------------------------------------ */
    /*
     * @see javax.servlet.ServletRequest#getRealPath(java.lang.String)
     */
    @Override
    public String getRealPath(String path)
    {
        if (_context == null)
            return null;
        return _context.getRealPath(path);
    }

    /* ------------------------------------------------------------ */
    /**
     * Access the underlying Remote {@link InetSocketAddress} for this request.
     *
     * @return the remote {@link InetSocketAddress} for this request, or null if the request has no remote (see {@link ServletRequest#getRemoteAddr()} for
     *         conditions that result in no remote address)
     */
    public InetSocketAddress getRemoteInetSocketAddress()
    {
        InetSocketAddress remote = _remote;
        if (remote == null)
            remote = _channel.getRemoteAddress();

        return remote;
    }

    /* ------------------------------------------------------------ */
    /*
     * @see javax.servlet.ServletRequest#getRemoteAddr()
     */
    @Override
    public String getRemoteAddr()
    {
        InetSocketAddress remote=_remote;
        if (remote==null)
            remote=_channel.getRemoteAddress();

        if (remote==null)
            return "";

        InetAddress address = remote.getAddress();
        if (address==null)
            return remote.getHostString();

        return address.getHostAddress();
    }

    /* ------------------------------------------------------------ */
    /*
     * @see javax.servlet.ServletRequest#getRemoteHost()
     */
    @Override
    public String getRemoteHost()
    {
        InetSocketAddress remote=_remote;
        if (remote==null)
            remote=_channel.getRemoteAddress();
        return remote==null?"":remote.getHostString();
    }

    /* ------------------------------------------------------------ */
    /*
     * @see javax.servlet.ServletRequest#getRemotePort()
     */
    @Override
    public int getRemotePort()
    {
        InetSocketAddress remote=_remote;
        if (remote==null)
            remote=_channel.getRemoteAddress();
        return remote==null?0:remote.getPort();
    }

    /* ------------------------------------------------------------ */
    /*
     * @see javax.servlet.http.HttpServletRequest#getRemoteUser()
     */
    @Override
    public String getRemoteUser()
    {
        Principal p = getUserPrincipal();
        if (p == null)
            return null;
        return p.getName();
    }

    /* ------------------------------------------------------------ */
    /*
     * @see javax.servlet.ServletRequest#getRequestDispatcher(java.lang.String)
     */
    @Override
    public RequestDispatcher getRequestDispatcher(String path)
    {
        // path is encoded, potentially with query
        
        path = URIUtil.compactPath(path);

        if (path == null || _context == null)
            return null;

        // handle relative path
        if (!path.startsWith("/"))
        {
            String relTo = URIUtil.addPaths(_servletPath,_pathInfo);
            int slash = relTo.lastIndexOf("/");
            if (slash > 1)
                relTo = relTo.substring(0,slash + 1);
            else
                relTo = "/";
            path = URIUtil.addPaths(relTo,path);
        }

        return _context.getRequestDispatcher(path);
    }

    /* ------------------------------------------------------------ */
    /*
     * @see javax.servlet.http.HttpServletRequest#getRequestedSessionId()
     */
    @Override
    public String getRequestedSessionId()
    {
        return _requestedSessionId;
    }

    /* ------------------------------------------------------------ */
    /*
     * @see javax.servlet.http.HttpServletRequest#getRequestURI()
     */
    @Override
    public String getRequestURI()
    {
        MetaData.Request metadata = _metaData;
        return metadata==null?null:metadata.getURI().getPath();
    }

    /* ------------------------------------------------------------ */
    /*
     * @see javax.servlet.http.HttpServletRequest#getRequestURL()
     */
    @Override
    public StringBuffer getRequestURL()
    {
        final StringBuffer url = new StringBuffer(128);
        URIUtil.appendSchemeHostPort(url,getScheme(),getServerName(),getServerPort());
        url.append(getRequestURI());
        return url;
    }

    /* ------------------------------------------------------------ */
    public Response getResponse()
    {
        return _channel.getResponse();
    }

    /* ------------------------------------------------------------ */
    /**
     * Reconstructs the URL the client used to make the request. The returned URL contains a protocol, server name, port number, and, but it does not include a
     * path.
     * <p>
     * Because this method returns a <code>StringBuffer</code>, not a string, you can modify the URL easily, for example, to append path and query parameters.
     *
     * This method is useful for creating redirect messages and for reporting errors.
     *
     * @return "scheme://host:port"
     */
    public StringBuilder getRootURL()
    {
        StringBuilder url = new StringBuilder(128);
        URIUtil.appendSchemeHostPort(url,getScheme(),getServerName(),getServerPort());
        return url;
    }

    /* ------------------------------------------------------------ */
    /*
     * @see javax.servlet.ServletRequest#getScheme()
     */
    @Override
    public String getScheme()
    {
        MetaData.Request metadata = _metaData;
        String scheme = metadata==null?null:metadata.getURI().getScheme();
        return scheme==null?HttpScheme.HTTP.asString():scheme;
    }

    /* ------------------------------------------------------------ */
    /*
     * @see javax.servlet.ServletRequest#getServerName()
     */
    @Override
    public String getServerName()
    {
        MetaData.Request metadata = _metaData;
        String name = metadata==null?null:metadata.getURI().getHost();
        
        // Return already determined host
        if (name != null)
            return name;

        return findServerName();
    }

    /* ------------------------------------------------------------ */
    private String findServerName()
    {
        // Return host from connection
        String name=getLocalName();
        if (name != null)
            return name;

        // Return the local host
        try
        {
            return InetAddress.getLocalHost().getHostAddress();
        }
        catch (java.net.UnknownHostException e)
        {
            LOG.ignore(e);
        }
        return null;
    }

    /* ------------------------------------------------------------ */
    /*
     * @see javax.servlet.ServletRequest#getServerPort()
     */
    @Override
    public int getServerPort()
    {
        MetaData.Request metadata = _metaData;
        HttpURI uri = metadata==null?null:metadata.getURI();
        int port = (uri==null||uri.getHost()==null)?findServerPort():uri.getPort();

        // If no port specified, return the default port for the scheme
        if (port <= 0)
        {
            if (getScheme().equalsIgnoreCase(URIUtil.HTTPS))
                return 443;
            return 80;
        }

        // return a specific port
        return port;
    }

    /* ------------------------------------------------------------ */
    private int findServerPort()
    {
        // Return host from connection
        if (_channel != null)
            return getLocalPort();

        return -1;
    }

    /* ------------------------------------------------------------ */
    @Override
    public ServletContext getServletContext()
    {
        return _context;
    }

    /* ------------------------------------------------------------ */
    /*
     */
    public String getServletName()
    {
        if (_scope != null)
            return _scope.getName();
        return null;
    }

    /* ------------------------------------------------------------ */
    /*
     * @see javax.servlet.http.HttpServletRequest#getServletPath()
     */
    @Override
    public String getServletPath()
    {
        if (_servletPath == null)
            _servletPath = "";
        return _servletPath;
    }

    /* ------------------------------------------------------------ */
    public ServletResponse getServletResponse()
    {
        return _channel.getResponse();
    }

    /* ------------------------------------------------------------ */
    @Override
    public String changeSessionId()
    {
        HttpSession session = getSession(false);
        if (session == null)
            throw new IllegalStateException("No session");

        if (session instanceof Session)
        {
            Session s =  ((Session)session);
            s.renewId(this);
            if (getRemoteUser() != null)
                s.setAttribute(Session.SESSION_CREATED_SECURE, Boolean.TRUE);
            if (s.isIdChanged() && _sessionHandler.isUsingCookies())
                _channel.getResponse().addCookie(_sessionHandler.getSessionCookie(s, getContextPath(), isSecure()));
        }

        return session.getId();
    }

    /* ------------------------------------------------------------ */
    /*
     * @see javax.servlet.http.HttpServletRequest#getSession()
     */
    @Override
    public HttpSession getSession()
    {
        return getSession(true);
    }

    /* ------------------------------------------------------------ */
    /*
     * @see javax.servlet.http.HttpServletRequest#getSession(boolean)
     */
    @Override
    public HttpSession getSession(boolean create)
    {
        if (_session != null)
        {
            if (_sessionHandler != null && !_sessionHandler.isValid(_session))
                _session = null;
            else
                return _session;
        }

        if (!create)
            return null;

        if (getResponse().isCommitted())
            throw new IllegalStateException("Response is committed");

        if (_sessionHandler == null)
            throw new IllegalStateException("No SessionManager");

        _session = _sessionHandler.newHttpSession(this);
        HttpCookie cookie = _sessionHandler.getSessionCookie(_session,getContextPath(),isSecure());
        if (cookie != null)
            _channel.getResponse().addCookie(cookie);

        return _session;
    }

    /* ------------------------------------------------------------ */
    /**
     * @return Returns the sessionManager.
     */
    public SessionHandler getSessionHandler()
    {
        return _sessionHandler;
    }

    /* ------------------------------------------------------------ */
    /**
     * Get Request TimeStamp
     *
     * @return The time that the request was received.
     */
    public long getTimeStamp()
    {
        return _timeStamp;
    }

    /* ------------------------------------------------------------ */
    /**
     * @return Returns the uri.
     */
    public HttpURI getHttpURI()
    {
        MetaData.Request metadata = _metaData;
        return metadata==null?null:metadata.getURI();
    }

    /* ------------------------------------------------------------ */
    /**
     * @return Returns the original uri passed in metadata before customization/rewrite
     */
    public String getOriginalURI()
    {
        return _originalUri;
    }
    
    /* ------------------------------------------------------------ */
    /**
     * @param uri the URI to set
     */
    public void setHttpURI(HttpURI uri)
    {
        MetaData.Request metadata = _metaData;
        if (metadata!=null)
            metadata.setURI(uri);
    }

    /* ------------------------------------------------------------ */
    public UserIdentity getUserIdentity()
    {
        if (_authentication instanceof Authentication.Deferred)
            setAuthentication(((Authentication.Deferred)_authentication).authenticate(this));

        if (_authentication instanceof Authentication.User)
            return ((Authentication.User)_authentication).getUserIdentity();
        return null;
    }

    /* ------------------------------------------------------------ */
    /**
     * @return The resolved user Identity, which may be null if the {@link Authentication} is not {@link Authentication.User} (eg.
     *         {@link Authentication.Deferred}).
     */
    public UserIdentity getResolvedUserIdentity()
    {
        if (_authentication instanceof Authentication.User)
            return ((Authentication.User)_authentication).getUserIdentity();
        return null;
    }

    /* ------------------------------------------------------------ */
    public UserIdentity.Scope getUserIdentityScope()
    {
        return _scope;
    }

    /* ------------------------------------------------------------ */
    /*
     * @see javax.servlet.http.HttpServletRequest#getUserPrincipal()
     */
    @Override
    public Principal getUserPrincipal()
    {
        if (_authentication instanceof Authentication.Deferred)
            setAuthentication(((Authentication.Deferred)_authentication).authenticate(this));

        if (_authentication instanceof Authentication.User)
        {
            UserIdentity user = ((Authentication.User)_authentication).getUserIdentity();
            return user.getUserPrincipal();
        }

        return null;
    }


    /* ------------------------------------------------------------ */
    public boolean isHandled()
    {
        return _handled;
    }

    @Override
    public boolean isAsyncStarted()
    {
       return getHttpChannelState().isAsyncStarted();
    }


    /* ------------------------------------------------------------ */
    @Override
    public boolean isAsyncSupported()
    {
        return _asyncNotSupportedSource==null;
    }

    /* ------------------------------------------------------------ */
    /*
     * @see javax.servlet.http.HttpServletRequest#isRequestedSessionIdFromCookie()
     */
    @Override
    public boolean isRequestedSessionIdFromCookie()
    {
        return _requestedSessionId != null && _requestedSessionIdFromCookie;
    }

    /* ------------------------------------------------------------ */
    /*
     * @see javax.servlet.http.HttpServletRequest#isRequestedSessionIdFromUrl()
     */
    @Override
    public boolean isRequestedSessionIdFromUrl()
    {
        return _requestedSessionId != null && !_requestedSessionIdFromCookie;
    }

    /* ------------------------------------------------------------ */
    /*
     * @see javax.servlet.http.HttpServletRequest#isRequestedSessionIdFromURL()
     */
    @Override
    public boolean isRequestedSessionIdFromURL()
    {
        return _requestedSessionId != null && !_requestedSessionIdFromCookie;
    }

    /* ------------------------------------------------------------ */
    /*
     * @see javax.servlet.http.HttpServletRequest#isRequestedSessionIdValid()
     */
    @Override
    public boolean isRequestedSessionIdValid()
    {
        if (_requestedSessionId == null)
            return false;

        HttpSession session = getSession(false);
        return (session != null && _sessionHandler.getSessionIdManager().getId(_requestedSessionId).equals(_sessionHandler.getId(session)));
    }

    /* ------------------------------------------------------------ */
    /*
     * @see javax.servlet.ServletRequest#isSecure()
     */
    @Override
    public boolean isSecure()
    {
        return _secure;
    }

    /* ------------------------------------------------------------ */
    public void setSecure(boolean secure)
    {
        _secure=secure;
    }

    /* ------------------------------------------------------------ */
    /*
     * @see javax.servlet.http.HttpServletRequest#isUserInRole(java.lang.String)
     */
    @Override
    public boolean isUserInRole(String role)
    {
        if (_authentication instanceof Authentication.Deferred)
            setAuthentication(((Authentication.Deferred)_authentication).authenticate(this));

        if (_authentication instanceof Authentication.User)
            return ((Authentication.User)_authentication).isUserInRole(_scope,role);
        return false;
    }


    /* ------------------------------------------------------------ */
    /**
     * @param request the Request metadata
     */
    public void setMetaData(org.eclipse.jetty.http.MetaData.Request request)
    {
<<<<<<< HEAD
        _metaData=request;
        HttpURI uri = request.getURI();
        _originalUri = uri.isAbsolute() && request.getHttpVersion()!=HttpVersion.HTTP_2
            ? uri.toString()
            : uri.getPathQuery();
        
        if (uri.getScheme()==null)
            uri.setScheme("http");
        
        if (!uri.hasAuthority())
        {
            HttpField field = getHttpFields().getField(HttpHeader.HOST);
            if (field instanceof HostPortHttpField)
            {
                HostPortHttpField authority = (HostPortHttpField)field;
                uri.setAuthority(authority.getHost(),authority.getPort());
            }
        }
        
        String pathInfo = uri.getDecodedPath();
        if (pathInfo==null || pathInfo.length()==0)
        {
            // If null path was not from an absolute http without a path
            if (!request.getURI().isAbsolute() || uri.getPath()!=null)
            {
                setPathInfo("");
                throw new BadMessageException(400,"Bad URI");
            }

            pathInfo="/";
            uri.setDecodedPath(pathInfo);
        }
        else if (!(pathInfo.startsWith("/") || "*".equals(request.getURI().getPath()) || HttpMethod.CONNECT.is(getMethod())))
        {
            setPathInfo(pathInfo);
            throw new BadMessageException(400,"Bad URI");
        }

        setPathInfo(pathInfo);
=======
        _metaData = request;
        
        setMethod(request.getMethod());
        HttpURI uri = request.getURI();
        _originalURI = uri.isAbsolute()&&request.getHttpVersion()!=HttpVersion.HTTP_2?uri.toString():uri.getPathQuery();

        String encoded = uri.getPath();
        String path;
        if (encoded==null)
        {
            path = uri.isAbsolute()?"/":null;
            uri.setPath(path);
        }
        else if (encoded.startsWith("/"))
        {
            path = (encoded.length()==1)?"/":URIUtil.canonicalPath(URIUtil.decodePath(encoded));
        }
        else if ("*".equals(encoded) || HttpMethod.CONNECT.is(getMethod()))
        {
            path = encoded;
        }
        else
        {
            path = null;
        }

        if (path==null || path.isEmpty())
        {
            setPathInfo(encoded==null?"":encoded);
            throw new BadMessageException(400,"Bad URI");
        }
        setPathInfo(path);
>>>>>>> 90a90d6c
    }

    /* ------------------------------------------------------------ */
    public org.eclipse.jetty.http.MetaData.Request getMetaData()
    {
        return _metaData;
    }

    /* ------------------------------------------------------------ */
    public boolean hasMetaData()
    {
        return _metaData!=null;
    }

    /* ------------------------------------------------------------ */
    protected void recycle()
    {
        _metaData=null;

        if (_context != null)
            throw new IllegalStateException("Request in context!");

        if (_inputState == __READER)
        {
            try
            {
                int r = _reader.read();
                while (r != -1)
                    r = _reader.read();
            }
            catch (Exception e)
            {
                LOG.ignore(e);
                _reader = null;
            }
        }

        _dispatcherType=null;
        setAuthentication(Authentication.NOT_CHECKED);
        getHttpChannelState().recycle();
        if (_async!=null)
            _async.reset();
        _async=null;
        _asyncNotSupportedSource = null;
        _handled = false;
        if (_attributes != null)
            _attributes.clearAttributes();
        _characterEncoding = null;
        _contextPath = null;
        if (_cookies != null)
            _cookies.reset();
        _cookiesExtracted = false;
        _context = null;
        _newContext=false;
        _pathInfo = null;
        _queryEncoding = null;
        _requestedSessionId = null;
        _requestedSessionIdFromCookie = false;
        _secure=false;
        _session = null;
        _sessionHandler = null;
        _scope = null;
        _servletPath = null;
        _timeStamp = 0;
        _queryParameters = null;
        _contentParameters = null;
        _parameters = null;
        _pathSpec = null;
        _contentParamsExtracted = false;
        _inputState = __NONE;
        _multiPartInputStream = null;
        _remote=null;
        _input.recycle();
        _trailers = null;
    }

    /* ------------------------------------------------------------ */
    /*
     * @see javax.servlet.ServletRequest#removeAttribute(java.lang.String)
     */
    @Override
    public void removeAttribute(String name)
    {
        Object old_value = _attributes == null?null:_attributes.getAttribute(name);

        if (_attributes != null)
            _attributes.removeAttribute(name);

        if (old_value != null && !_requestAttributeListeners.isEmpty())
        {
            final ServletRequestAttributeEvent event = new ServletRequestAttributeEvent(_context,this,name,old_value);
            for (ServletRequestAttributeListener listener : _requestAttributeListeners)
                listener.attributeRemoved(event);
        }
    }

    /* ------------------------------------------------------------ */
    public void removeEventListener(final EventListener listener)
    {
        _requestAttributeListeners.remove(listener);
    }

    /* ------------------------------------------------------------ */
    public void setAsyncSupported(boolean supported,String source)
    {
        _asyncNotSupportedSource = supported?null:(source==null?"unknown":source);
    }

    /* ------------------------------------------------------------ */
    /*
     * Set a request attribute. if the attribute name is "org.eclipse.jetty.server.server.Request.queryEncoding" then the value is also passed in a call to
     * {@link #setQueryEncoding}.
     *
     * @see javax.servlet.ServletRequest#setAttribute(java.lang.String, java.lang.Object)
     */
    @Override
    public void setAttribute(String name, Object value)
    {
        Object old_value = _attributes == null?null:_attributes.getAttribute(name);

        if ("org.eclipse.jetty.server.Request.queryEncoding".equals(name))
            setQueryEncoding(value == null?null:value.toString());
        else if ("org.eclipse.jetty.server.sendContent".equals(name))
            LOG.warn("Deprecated: org.eclipse.jetty.server.sendContent");

        if (_attributes == null)
            _attributes = new AttributesMap();
        _attributes.setAttribute(name,value);

        if (!_requestAttributeListeners.isEmpty())
        {
            final ServletRequestAttributeEvent event = new ServletRequestAttributeEvent(_context,this,name,old_value == null?value:old_value);
            for (ServletRequestAttributeListener l : _requestAttributeListeners)
            {
                if (old_value == null)
                    l.attributeAdded(event);
                else if (value == null)
                    l.attributeRemoved(event);
                else
                    l.attributeReplaced(event);
            }
        }
    }

    /* ------------------------------------------------------------ */
    /*
     */
    public void setAttributes(Attributes attributes)
    {
        _attributes = attributes;
    }

    /* ------------------------------------------------------------ */

    /* ------------------------------------------------------------ */
    /**
     * Set the authentication.
     *
     * @param authentication
     *            the authentication to set
     */
    public void setAuthentication(Authentication authentication)
    {
        _authentication = authentication;
    }

    /* ------------------------------------------------------------ */
    /*
     * @see javax.servlet.ServletRequest#setCharacterEncoding(java.lang.String)
     */
    @Override
    public void setCharacterEncoding(String encoding) throws UnsupportedEncodingException
    {
        if (_inputState != __NONE)
            return;

        _characterEncoding = encoding;

        // check encoding is supported
        if (!StringUtil.isUTF8(encoding))
        {
            try
            {
                Charset.forName(encoding);
            }
            catch (UnsupportedCharsetException e)
            {
                throw new UnsupportedEncodingException(e.getMessage());
            }
        }
    }

    /* ------------------------------------------------------------ */
    /*
     * @see javax.servlet.ServletRequest#setCharacterEncoding(java.lang.String)
     */
    public void setCharacterEncodingUnchecked(String encoding)
    {
        _characterEncoding = encoding;
    }

    /* ------------------------------------------------------------ */
    /*
     * @see javax.servlet.ServletRequest#getContentType()
     */
    public void setContentType(String contentType)
    {        
        MetaData.Request metadata = _metaData;
        if (metadata!=null)
            metadata.getFields().put(HttpHeader.CONTENT_TYPE,contentType);
    }

    /* ------------------------------------------------------------ */
    /**
     * Set request context
     *
     * @param context
     *            context object
     */
    public void setContext(Context context)
    {
        _newContext = _context != context;
        _context = context;
    }

    /* ------------------------------------------------------------ */
    /**
     * @return True if this is the first call of <code>takeNewContext()</code> since the last
     *         {@link #setContext(org.eclipse.jetty.server.handler.ContextHandler.Context)} call.
     */
    public boolean takeNewContext()
    {
        boolean nc = _newContext;
        _newContext = false;
        return nc;
    }

    /* ------------------------------------------------------------ */
    /**
     * Sets the "context path" for this request
     * @param contextPath the context path for this request
     * @see HttpServletRequest#getContextPath()
     */
    public void setContextPath(String contextPath)
    {
        _contextPath = contextPath;
    }

    /* ------------------------------------------------------------ */
    /**
     * @param cookies
     *            The cookies to set.
     */
    public void setCookies(Cookie[] cookies)
    {
        if (_cookies == null)
            _cookies = new CookieCutter();
        _cookies.setCookies(cookies);
    }

    /* ------------------------------------------------------------ */
    public void setDispatcherType(DispatcherType type)
    {
        _dispatcherType = type;
    }

    /* ------------------------------------------------------------ */
    public void setHandled(boolean h)
    {
        _handled = h;
    }

    /* ------------------------------------------------------------ */
    /**
     * @param method The method to set.
     */
    public void setMethod(String method)
    {
        MetaData.Request metadata = _metaData;
        if (metadata!=null)
             metadata.setMethod(method);
    }

    public void setHttpVersion(HttpVersion version)
    {
        MetaData.Request metadata = _metaData;
        if (metadata!=null)
            metadata.setHttpVersion(version);
    }

    /* ------------------------------------------------------------ */
    public boolean isHead()
    {
        return HttpMethod.HEAD.is(getMethod());
    }

    /* ------------------------------------------------------------ */
    /**
     * @param pathInfo
     *            The pathInfo to set.
     */
    public void setPathInfo(String pathInfo)
    {
        _pathInfo = pathInfo;
    }

    /* ------------------------------------------------------------ */
    /**
     * Set the character encoding used for the query string. This call will effect the return of getQueryString and getParamaters. It must be called before any
     * getParameter methods.
     *
     * The request attribute "org.eclipse.jetty.server.server.Request.queryEncoding" may be set as an alternate method of calling setQueryEncoding.
     *
     * @param queryEncoding the URI query character encoding
     */
    public void setQueryEncoding(String queryEncoding)
    {
        _queryEncoding = queryEncoding;
    }

    /* ------------------------------------------------------------ */
    /**
     * @param queryString
     *            The queryString to set.
     */
    public void setQueryString(String queryString)
    {
        MetaData.Request metadata = _metaData;
        HttpURI uri = metadata==null?null:metadata.getURI();
        if (uri!=null)
            uri.setQuery(queryString);
        _queryEncoding = null; //assume utf-8
    }

    /* ------------------------------------------------------------ */
    /**
     * @param addr
     *            The address to set.
     */
    public void setRemoteAddr(InetSocketAddress addr)
    {
        _remote = addr;
    }

    /* ------------------------------------------------------------ */
    /**
     * @param requestedSessionId
     *            The requestedSessionId to set.
     */
    public void setRequestedSessionId(String requestedSessionId)
    {
        _requestedSessionId = requestedSessionId;
    }

    /* ------------------------------------------------------------ */
    /**
     * @param requestedSessionIdCookie
     *            The requestedSessionIdCookie to set.
     */
    public void setRequestedSessionIdFromCookie(boolean requestedSessionIdCookie)
    {
        _requestedSessionIdFromCookie = requestedSessionIdCookie;
    }

    /* ------------------------------------------------------------ */
    public void setURIPathQuery(String requestURI)
    {
        MetaData.Request metadata = _metaData;
        HttpURI uri = metadata==null?null:metadata.getURI();
        if (uri!=null)
            uri.setPathQuery(requestURI);
    }

    /* ------------------------------------------------------------ */
    /**
     * @param scheme
     *            The scheme to set.
     */
    public void setScheme(String scheme)
    {
        MetaData.Request metadata = _metaData;
        HttpURI uri = metadata==null?null:metadata.getURI();
        if (uri!=null)
            uri.setScheme(scheme);
    }

    /* ------------------------------------------------------------ */
    /**
     * @param host
     *            The host to set.
     * @param port
     *            the port to set
     */
    public void setAuthority(String host,int port)
    {
        MetaData.Request metadata = _metaData;
        HttpURI uri = metadata==null?null:metadata.getURI();
        if (uri!=null)
            uri.setAuthority(host,port);
    }

    /* ------------------------------------------------------------ */
    /**
     * @param servletPath
     *            The servletPath to set.
     */
    public void setServletPath(String servletPath)
    {
        _servletPath = servletPath;
    }

    /* ------------------------------------------------------------ */
    /**
     * @param session
     *            The session to set.
     */
    public void setSession(HttpSession session)
    {
        _session = session;
    }

    /* ------------------------------------------------------------ */
    /**
     * @param sessionHandler
     *            The SessionHandler to set.
     */
    public void setSessionHandler(SessionHandler sessionHandler)
    {
        _sessionHandler = sessionHandler;
    }

    /* ------------------------------------------------------------ */
    public void setTimeStamp(long ts)
    {
        _timeStamp = ts;
    }

    /* ------------------------------------------------------------ */
    public void setUserIdentityScope(UserIdentity.Scope scope)
    {
        _scope = scope;
    }

    public void setTrailers(HttpFields trailers)
    {
        _trailers = trailers;
    }

    /* ------------------------------------------------------------ */
    @Override
    public AsyncContext startAsync() throws IllegalStateException
    {
        if (_asyncNotSupportedSource!=null)
            throw new IllegalStateException("!asyncSupported: "+_asyncNotSupportedSource);
        HttpChannelState state = getHttpChannelState();
        if (_async==null)
            _async=new AsyncContextState(state);
        AsyncContextEvent event = new AsyncContextEvent(_context,_async,state,this,this,getResponse());
        state.startAsync(event);
        return _async;
    }

    /* ------------------------------------------------------------ */
    @Override
    public AsyncContext startAsync(ServletRequest servletRequest, ServletResponse servletResponse) throws IllegalStateException
    {
        if (_asyncNotSupportedSource!=null)
            throw new IllegalStateException("!asyncSupported: "+_asyncNotSupportedSource);
        HttpChannelState state = getHttpChannelState();
        if (_async==null)
            _async=new AsyncContextState(state);
        AsyncContextEvent event = new AsyncContextEvent(_context,_async,state,this,servletRequest,servletResponse);
        event.setDispatchContext(getServletContext());
        event.setDispatchPath(URIUtil.encodePath(URIUtil.addPaths(getServletPath(),getPathInfo())));
        state.startAsync(event);
        return _async;
    }

    /* ------------------------------------------------------------ */
    @Override
    public String toString()
    {
        return String.format("%s%s%s %s%s@%x",
                getClass().getSimpleName(),
                _handled ? "[" : "(",
                getMethod(),
                getHttpURI(),
                _handled ? "]" : ")",
                hashCode());
    }

    /* ------------------------------------------------------------ */
    @Override
    public boolean authenticate(HttpServletResponse response) throws IOException, ServletException
    {
        if (_authentication instanceof Authentication.Deferred)
        {
            setAuthentication(((Authentication.Deferred)_authentication).authenticate(this,response));
            return !(_authentication instanceof Authentication.ResponseSent);
        }
        response.sendError(HttpStatus.UNAUTHORIZED_401);
        return false;
    }

    /* ------------------------------------------------------------ */
    @Override
    public Part getPart(String name) throws IOException, ServletException
    {
        getParts();

        return _multiPartInputStream.getPart(name);
    }

    /* ------------------------------------------------------------ */
    @Override
    public Collection<Part> getParts() throws IOException, ServletException
    {
        if (getContentType() == null || !getContentType().startsWith("multipart/form-data"))
            throw new ServletException("Content-Type != multipart/form-data");
        return getParts(null);
    }

    private Collection<Part> getParts(MultiMap<String> params) throws IOException, ServletException
    {
        if (_multiPartInputStream == null)
            _multiPartInputStream = (MultiPartInputStreamParser)getAttribute(__MULTIPART_INPUT_STREAM);

        if (_multiPartInputStream == null)
        {
            MultipartConfigElement config = (MultipartConfigElement)getAttribute(__MULTIPART_CONFIG_ELEMENT);

            if (config == null)
                throw new IllegalStateException("No multipart config for servlet");

            _multiPartInputStream = new MultiPartInputStreamParser(getInputStream(),
                                                             getContentType(), config,
                                                             (_context != null?(File)_context.getAttribute("javax.servlet.context.tempdir"):null));

            setAttribute(__MULTIPART_INPUT_STREAM, _multiPartInputStream);
            setAttribute(__MULTIPART_CONTEXT, _context);
            Collection<Part> parts = _multiPartInputStream.getParts(); //causes parsing
            ByteArrayOutputStream os = null;
            for (Part p:parts)
            {
                MultiPartInputStreamParser.MultiPart mp = (MultiPartInputStreamParser.MultiPart)p;
                if (mp.getContentDispositionFilename() == null)
                {
                    // Servlet Spec 3.0 pg 23, parts without filename must be put into params.
                    String charset = null;
                    if (mp.getContentType() != null)
                        charset = MimeTypes.getCharsetFromContentType(mp.getContentType());

                    try (InputStream is = mp.getInputStream())
                    {
                        if (os == null)
                            os = new ByteArrayOutputStream();
                        IO.copy(is, os);
                        String content=new String(os.toByteArray(),charset==null?StandardCharsets.UTF_8:Charset.forName(charset));
                        if (_contentParameters == null)
                            _contentParameters = params == null ? new MultiMap<>() : params;
                        _contentParameters.add(mp.getName(), content);
                    }
                    os.reset();
                }
            }
        }

        return _multiPartInputStream.getParts();
    }

    /* ------------------------------------------------------------ */
    @Override
    public void login(String username, String password) throws ServletException
    {
        if (_authentication instanceof Authentication.Deferred)
        {
            _authentication=((Authentication.Deferred)_authentication).login(username,password,this);
            if (_authentication == null)
                throw new Authentication.Failed("Authentication failed for username '"+username+"'");
        }
        else
        {
            throw new Authentication.Failed("Authenticated failed for username '"+username+"'. Already authenticated as "+_authentication);
        }
    }

    /* ------------------------------------------------------------ */
    @Override
    public void logout() throws ServletException
    {
        if (_authentication instanceof Authentication.User)
            ((Authentication.User)_authentication).logout();
        _authentication=Authentication.UNAUTHENTICATED;
    }

    /* ------------------------------------------------------------ */
    public void mergeQueryParameters(String oldQuery,String newQuery, boolean updateQueryString)
    {
        // TODO  This is seriously ugly

        MultiMap<String> newQueryParams = null;
        // Have to assume ENCODING because we can't know otherwise.
        if (newQuery!=null)
        {
            newQueryParams = new MultiMap<>();
            UrlEncoded.decodeTo(newQuery, newQueryParams, UrlEncoded.ENCODING);
        }

        MultiMap<String> oldQueryParams = _queryParameters;
        if (oldQueryParams == null && oldQuery != null)
        {
            oldQueryParams = new MultiMap<>();
            UrlEncoded.decodeTo(oldQuery, oldQueryParams, getQueryEncoding());
        }

        MultiMap<String> mergedQueryParams;
        if (newQueryParams==null || newQueryParams.size()==0)
            mergedQueryParams=oldQueryParams==null?NO_PARAMS:oldQueryParams;
        else if (oldQueryParams==null || oldQueryParams.size()==0)
            mergedQueryParams=newQueryParams==null?NO_PARAMS:newQueryParams;
        else
        {
            // Parameters values are accumulated.
            mergedQueryParams=new MultiMap<>(newQueryParams);
            mergedQueryParams.addAllValues(oldQueryParams);
        }

        setQueryParameters(mergedQueryParams);
        resetParameters();

        if (updateQueryString)
        {
            if (newQuery==null)
                setQueryString(oldQuery);
            else if (oldQuery==null)
                setQueryString(newQuery);
            else
            {
                // Build the new merged query string, parameters in the
                // new query string hide parameters in the old query string.
                StringBuilder mergedQuery = new StringBuilder();
                if (newQuery!=null)
                    mergedQuery.append(newQuery);
                for (Map.Entry<String, List<String>> entry : mergedQueryParams.entrySet())
                {
                    if (newQueryParams!=null && newQueryParams.containsKey(entry.getKey()))
                        continue;
                    for (String value : entry.getValue())
                    {
                        if (mergedQuery.length()>0)
                            mergedQuery.append("&");
                        URIUtil.encodePath(mergedQuery,entry.getKey());
                        mergedQuery.append('=');
                        URIUtil.encodePath(mergedQuery,value);
                    }
                }
                setQueryString(mergedQuery.toString());
            }
        }
    }

    /**
     * @see javax.servlet.http.HttpServletRequest#upgrade(java.lang.Class)
     */
    @Override
    public <T extends HttpUpgradeHandler> T upgrade(Class<T> handlerClass) throws IOException, ServletException
    {
        throw new ServletException("HttpServletRequest.upgrade() not supported in Jetty");
    }
    
    
    public void setPathSpec(PathSpec pathSpec)
    {
        _pathSpec = pathSpec;
    }

    public PathSpec getPathSpec()
    {
        return _pathSpec;
    }
    
    
    // TODO replace with overriden version from API
    public Mapping getMapping() 
    {
        final PathSpec pathSpec = _pathSpec;
        final MappingMatch match;
        final String mapping;
        if (pathSpec instanceof ServletPathSpec)
        {
            switch(((ServletPathSpec)pathSpec).getGroup())
            {
                case ROOT:
                    match = MappingMatch.CONTEXT_ROOT;
                    mapping = "";
                    break;
                case DEFAULT:
                    match = MappingMatch.DEFAULT;
                    mapping = "/";
                    break;
                case EXACT:
                    match = MappingMatch.EXACT;
                    mapping = _servletPath;
                    break;
                case SUFFIX_GLOB:
                    match = MappingMatch.EXTENSION;
                    int dot = _servletPath.lastIndexOf('.');
                    mapping = _servletPath.substring(0,dot);
                    break;
                case PREFIX_GLOB:
                    match = MappingMatch.PATH;
                    mapping = _servletPath;
                    break;
                default:
                    match = MappingMatch.UNKNOWN;
                    mapping = _servletPath;
                    break;
            }
        }
        else
        {
            match = MappingMatch.UNKNOWN;
            mapping = _servletPath;
        }
        
        return new Mapping()
        {
            @Override
            public String getMatchValue()
            {   
                return mapping;
            }

            @Override
            public String getPattern()
            {
                if (pathSpec!=null)
                    pathSpec.toString();
                return null;
            }

            @Override
            public MappingMatch getMatchType()
            {
                return match;
            }
            
            public String getServletName() 
            {
                return null;
            }
        };
    }

    /**
     * Represents how the request from which this object was obtained was mapped to
     * the associated servlet.
     * TODO replace with API version
     * @since 4.0
     */
    public interface Mapping {
        /**
         * @return The value that was matched or the empty String if not known.
         */
        String getMatchValue();
     
        /**
         * @return The {@code url-pattern} that matched this request or the empty
         *         String if not known.
         */
        String getPattern();
     
        /**
         * @return The type of match ({@link MappingMatch#UNKNOWN} if not known)
         */
        MappingMatch getMatchType();
    }
    
    /**
     * Represents the ways that a request can be mapped to a servlet
     * TODO replace with API version
     * @since 4.0
     */
    public enum MappingMatch 
    {
        CONTEXT_ROOT,
        DEFAULT,
        EXACT,
        EXTENSION,
        IMPLICIT,
        PATH,
        UNKNOWN
    }

    
}<|MERGE_RESOLUTION|>--- conflicted
+++ resolved
@@ -1700,8 +1700,7 @@
      */
     public void setMetaData(org.eclipse.jetty.http.MetaData.Request request)
     {
-<<<<<<< HEAD
-        _metaData=request;
+        _metaData = request;
         HttpURI uri = request.getURI();
         _originalUri = uri.isAbsolute() && request.getHttpVersion()!=HttpVersion.HTTP_2
             ? uri.toString()
@@ -1720,33 +1719,6 @@
             }
         }
         
-        String pathInfo = uri.getDecodedPath();
-        if (pathInfo==null || pathInfo.length()==0)
-        {
-            // If null path was not from an absolute http without a path
-            if (!request.getURI().isAbsolute() || uri.getPath()!=null)
-            {
-                setPathInfo("");
-                throw new BadMessageException(400,"Bad URI");
-            }
-
-            pathInfo="/";
-            uri.setDecodedPath(pathInfo);
-        }
-        else if (!(pathInfo.startsWith("/") || "*".equals(request.getURI().getPath()) || HttpMethod.CONNECT.is(getMethod())))
-        {
-            setPathInfo(pathInfo);
-            throw new BadMessageException(400,"Bad URI");
-        }
-
-        setPathInfo(pathInfo);
-=======
-        _metaData = request;
-        
-        setMethod(request.getMethod());
-        HttpURI uri = request.getURI();
-        _originalURI = uri.isAbsolute()&&request.getHttpVersion()!=HttpVersion.HTTP_2?uri.toString():uri.getPathQuery();
-
         String encoded = uri.getPath();
         String path;
         if (encoded==null)
@@ -1773,7 +1745,7 @@
             throw new BadMessageException(400,"Bad URI");
         }
         setPathInfo(path);
->>>>>>> 90a90d6c
+
     }
 
     /* ------------------------------------------------------------ */
