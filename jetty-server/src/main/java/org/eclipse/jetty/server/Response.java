--- conflicted
+++ resolved
@@ -464,9 +464,6 @@
             {
                 buf = _channel.getRequest().getRootURL();
                 buf.append(URIUtil.encodePath(canonical));
-<<<<<<< HEAD
-                if (uri.getQuery() != null)
-=======
                 String param=uri.getParam();
                 if (param!=null)
                 {
@@ -475,17 +472,12 @@
                 }
                 String query=uri.getQuery();
                 if (query!=null)
->>>>>>> e42b5bf9
                 {
                     buf.append('?');
                     buf.append(query);
                 }
-<<<<<<< HEAD
-                if (uri.getFragment() != null)
-=======
                 String fragment=uri.getFragment();
                 if (fragment!=null)
->>>>>>> e42b5bf9
                 {
                     buf.append('#');
                     buf.append(fragment);
