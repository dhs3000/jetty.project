--- conflicted
+++ resolved
@@ -87,9 +87,6 @@
 
                 if (target.startsWith("/badmessage/"))
                 {
-<<<<<<< HEAD
-                    throw new ServletException(new BadMessageException(Integer.parseInt(target.substring(12))));
-=======
                     int code = Integer.parseInt(target.substring(target.lastIndexOf('/') + 1));
                     throw new ServletException(new BadMessageException(code));
                 }
@@ -124,7 +121,6 @@
                 {
                     String message = "Euro is &euro; and \u20AC and %E2%82%AC";
                     throw new ServletException(new RuntimeException(message));
->>>>>>> 5d7f7d64
                 }
             }
         });
