//
//  ========================================================================
//  Copyright (c) 1995-2019 Mort Bay Consulting Pty. Ltd.
//  ------------------------------------------------------------------------
//  All rights reserved. This program and the accompanying materials
//  are made available under the terms of the Eclipse Public License v1.0
//  and Apache License v2.0 which accompanies this distribution.
//
//      The Eclipse Public License is available at
//      http://www.eclipse.org/legal/epl-v10.html
//
//      The Apache License v2.0 is available at
//      http://www.opensource.org/licenses/apache2.0.php
//
//  You may elect to redistribute this code under either of these licenses.
//  ========================================================================
//

package org.eclipse.jetty.server;

import java.io.BufferedReader;
import java.io.ByteArrayOutputStream;
import java.io.EOFException;
import java.io.IOException;
import java.io.InputStream;
import java.io.InputStreamReader;
import java.io.LineNumberReader;
import java.io.OutputStream;
import java.net.Socket;
import java.net.URL;
import java.nio.charset.StandardCharsets;
import java.util.Arrays;
import java.util.concurrent.Exchanger;
import java.util.concurrent.atomic.AtomicBoolean;
import javax.servlet.ServletException;
import javax.servlet.ServletInputStream;
import javax.servlet.ServletOutputStream;
import javax.servlet.http.HttpServletRequest;
import javax.servlet.http.HttpServletResponse;

import org.eclipse.jetty.http.tools.HttpTester;
import org.eclipse.jetty.io.EndPoint;
import org.eclipse.jetty.io.EofException;
import org.eclipse.jetty.server.handler.AbstractHandler;
import org.eclipse.jetty.util.IO;
import org.eclipse.jetty.util.log.AbstractLogger;
import org.eclipse.jetty.util.log.Log;
import org.eclipse.jetty.util.log.StacklessLogging;
import org.hamcrest.Matchers;
import org.junit.jupiter.api.Test;
import org.junit.jupiter.api.condition.DisabledIfSystemProperty;
import org.junit.jupiter.api.condition.DisabledOnJre;
import org.junit.jupiter.api.condition.JRE;

import static org.hamcrest.MatcherAssert.assertThat;
import static org.hamcrest.Matchers.containsString;
import static org.hamcrest.Matchers.greaterThanOrEqualTo;
import static org.hamcrest.Matchers.is;
import static org.hamcrest.Matchers.not;
import static org.hamcrest.Matchers.startsWith;
import static org.junit.jupiter.api.Assertions.assertEquals;
import static org.junit.jupiter.api.Assertions.assertFalse;
import static org.junit.jupiter.api.Assertions.assertNull;
import static org.junit.jupiter.api.Assertions.assertTrue;

public abstract class HttpServerTestBase extends HttpServerTestFixture
{
    private static final String REQUEST1_HEADER = "POST / HTTP/1.0\n" +
        "Host: localhost\n" +
        "Content-Type: text/xml; charset=utf-8\n" +
        "Connection: close\n" +
        "Content-Length: ";
    private static final String REQUEST1_CONTENT = "<?xml version=\"1.0\" encoding=\"UTF-8\"?>\n" +
        "<nimbus xmlns:xsi=\"http://www.w3.org/2001/XMLSchema-instance\"\n" +
        "        xsi:noNamespaceSchemaLocation=\"nimbus.xsd\" version=\"1.0\">\n" +
        "</nimbus>";
    private static final String REQUEST1 = REQUEST1_HEADER + REQUEST1_CONTENT.getBytes().length + "\n\n" + REQUEST1_CONTENT;

    private static final String RESPONSE1 = "HTTP/1.1 200 OK\n" +
        "Content-Length: 13\n" +
        "Server: Jetty(" + Server.getVersion() + ")\n" +
        "\n" +
        "Hello world\n";

    // Break the request up into three pieces, splitting the header.
    private static final String FRAGMENT1 = REQUEST1.substring(0, 16);
    private static final String FRAGMENT2 = REQUEST1.substring(16, 34);
    private static final String FRAGMENT3 = REQUEST1.substring(34);

    protected static final String REQUEST2_HEADER =
        "POST / HTTP/1.0\n" +
            "Host: localhost\n" +
            "Content-Type: text/xml; charset=ISO-8859-1\n" +
            "Content-Length: ";
    protected static final String REQUEST2_CONTENT =
        "<?xml version=\"1.0\" encoding=\"UTF-8\"?>\n" +
            "<nimbus xmlns:xsi=\"http://www.w3.org/2001/XMLSchema-instance\"\n" +
            "        xsi:noNamespaceSchemaLocation=\"nimbus.xsd\" version=\"1.0\">\n" +
            "    <request requestId=\"1\">\n" +
            "        <getJobDetails>\n" +
            "            <jobId>73</jobId>\n" +
            "        </getJobDetails>\n" +
            "    </request>\n" +
            "</nimbus>";
    protected static final String REQUEST2 = REQUEST2_HEADER + REQUEST2_CONTENT.getBytes().length + "\n\n" + REQUEST2_CONTENT;

    protected static final String RESPONSE2_CONTENT =
        "<?xml version=\"1.0\" encoding=\"UTF-8\"?>\n" +
            "<nimbus xmlns:xsi=\"http://www.w3.org/2001/XMLSchema-instance\"\n" +
            "        xsi:noNamespaceSchemaLocation=\"nimbus.xsd\" version=\"1.0\">\n" +
            "    <request requestId=\"1\">\n" +
            "        <getJobDetails>\n" +
            "            <jobId>73</jobId>\n" +
            "        </getJobDetails>\n" +
            "    </request>\n" +
            "</nimbus>\n";
    protected static final String RESPONSE2 =
        "HTTP/1.1 200 OK\n" +
            "Content-Type: text/xml;charset=iso-8859-1\n" +
            "Content-Length: " + RESPONSE2_CONTENT.getBytes().length + "\n" +
            "Server: Jetty(" + Server.getVersion() + ")\n" +
            "\n" +
            RESPONSE2_CONTENT;

    @Test
    public void testSimple() throws Exception
    {
        configureServer(new HelloWorldHandler());

        try (Socket client = newSocket(_serverURI.getHost(), _serverURI.getPort()))
        {
            OutputStream os = client.getOutputStream();

            os.write("GET / HTTP/1.0\r\n\r\n".getBytes(StandardCharsets.ISO_8859_1));
            os.flush();

            // Read the response.
            String response = readResponse(client);

            assertThat(response, Matchers.containsString("HTTP/1.1 200 OK"));
            assertThat(response, Matchers.containsString("Hello world"));
        }
    }

    @Test
    public void testOPTIONS() throws Exception
    {
        configureServer(new OptionsHandler());

        try (Socket client = newSocket(_serverURI.getHost(), _serverURI.getPort()))
        {
            OutputStream os = client.getOutputStream();

            os.write(("OPTIONS * HTTP/1.1\r\n" +
                "Host: " + _serverURI.getHost() + "\r\n" +
                "Connection: close\r\n" +
                "\r\n").getBytes(StandardCharsets.ISO_8859_1));
            os.flush();

            // Read the response.
            String response = readResponse(client);

            assertThat(response, Matchers.containsString("HTTP/1.1 200 OK"));
            assertThat(response, Matchers.containsString("Allow: GET"));
        }
    }

    @Test
    public void testGETStar() throws Exception
    {
        configureServer(new OptionsHandler());
        try (Socket client = newSocket(_serverURI.getHost(), _serverURI.getPort()))
        {
            OutputStream os = client.getOutputStream();

            os.write(("GET * HTTP/1.1\r\n" +
                "Host: " + _serverURI.getHost() + "\r\n" +
                "Connection: close\r\n" +
                "\r\n").getBytes(StandardCharsets.ISO_8859_1));
            os.flush();

            // Read the response.
            String response = readResponse(client);

            assertThat(response, Matchers.containsString("HTTP/1.1 400 "));
            assertThat(response, Matchers.not(Matchers.containsString("Allow: ")));
        }
    }

    /*
     * Feed a full header method
     */
    @Test
    public void testFullMethod() throws Exception
    {
        configureServer(new HelloWorldHandler());

        try (Socket client = newSocket(_serverURI.getHost(), _serverURI.getPort());
             StacklessLogging stackless = new StacklessLogging(HttpConnection.class))
        {
            client.setSoTimeout(10000);
            Log.getLogger(HttpConnection.class).info("expect request is too large, then ISE extra data ...");
            OutputStream os = client.getOutputStream();

            byte[] buffer = new byte[64 * 1024];
            Arrays.fill(buffer, (byte)'A');

            os.write(buffer);
            os.flush();

            // Read the response.
            String response = readResponse(client);

            assertThat(response, Matchers.containsString("HTTP/1.1 431 "));
        }
    }

    /*
     * Feed a full header method
     */
    @Test
    public void testFullURI() throws Exception
    {
        configureServer(new HelloWorldHandler());

        int maxHeaderSize = 1000;
        _httpConfiguration.setRequestHeaderSize(maxHeaderSize);

        try (Socket client = newSocket(_serverURI.getHost(), _serverURI.getPort());
             StacklessLogging stackless = new StacklessLogging(HttpConnection.class))
        {
            Log.getLogger(HttpConnection.class).info("expect URI is too large");
            OutputStream os = client.getOutputStream();

            // Take into account the initial bytes for the HTTP method.
            byte[] buffer = new byte[5 + maxHeaderSize];
            buffer[0] = 'G';
            buffer[1] = 'E';
            buffer[2] = 'T';
            buffer[3] = ' ';
            buffer[4] = '/';
            Arrays.fill(buffer, 5, buffer.length, (byte)'A');

            os.write(buffer);
            os.flush();

            // Read the response.
            String response = readResponse(client);

            assertThat(response, Matchers.containsString("HTTP/1.1 414 "));
        }
    }

    @Test
    public void testExceptionThrownInHandlerLoop() throws Exception
    {
        configureServer(new AbstractHandler()
        {
            @Override
            public void handle(String target, Request baseRequest, HttpServletRequest request, HttpServletResponse response) throws IOException, ServletException
            {
                throw new QuietServletException("TEST handler exception");
            }
        });

        StringBuffer request = new StringBuffer("GET / HTTP/1.0\r\n");
        request.append("Host: localhost\r\n\r\n");

        Socket client = newSocket(_serverURI.getHost(), _serverURI.getPort());
        OutputStream os = client.getOutputStream();

        try (StacklessLogging stackless = new StacklessLogging(HttpChannel.class))
        {
            Log.getLogger(HttpChannel.class).info("Expecting ServletException: TEST handler exception...");
            os.write(request.toString().getBytes());
            os.flush();

            String response = readResponse(client);
            assertThat(response, Matchers.containsString(" 500 "));
        }
    }

    @Test
    public void testExceptionThrownInHandler() throws Exception
    {
        configureServer(new AbstractHandler.ErrorDispatchHandler()
        {
            @Override
            public void doNonErrorHandle(String target, Request baseRequest, HttpServletRequest request, HttpServletResponse response) throws IOException, ServletException
            {
                throw new QuietServletException("TEST handler exception");
            }
        });

        StringBuffer request = new StringBuffer("GET / HTTP/1.0\r\n");
        request.append("Host: localhost\r\n\r\n");

        Socket client = newSocket(_serverURI.getHost(), _serverURI.getPort());
        OutputStream os = client.getOutputStream();

        try (StacklessLogging stackless = new StacklessLogging(HttpChannel.class))
        {
            Log.getLogger(HttpChannel.class).info("Expecting ServletException: TEST handler exception...");
            os.write(request.toString().getBytes());
            os.flush();

            String response = readResponse(client);
            assertThat(response, Matchers.containsString(" 500 "));
        }
    }

    @Test
    public void testInterruptedRequest() throws Exception
    {
        final AtomicBoolean fourBytesRead = new AtomicBoolean(false);
        final AtomicBoolean earlyEOFException = new AtomicBoolean(false);
        configureServer(new AbstractHandler.ErrorDispatchHandler()
        {
            @Override
            public void doNonErrorHandle(String target, Request baseRequest, HttpServletRequest request, HttpServletResponse response) throws IOException, ServletException
            {
                baseRequest.setHandled(true);
                int contentLength = request.getContentLength();
                ServletInputStream inputStream = request.getInputStream();
                for (int i = 0; i < contentLength; i++)
                {
                    try
                    {
                        inputStream.read();
                    }
                    catch (EofException e)
                    {
                        earlyEOFException.set(true);
                        throw new QuietServletException(e);
                    }
                    if (i == 3)
                        fourBytesRead.set(true);
                }
            }
        });

        StringBuffer request = new StringBuffer("GET / HTTP/1.0\n");
        request.append("Host: localhost\n");
        request.append("Content-length: 6\n\n");
        request.append("foo");

        Socket client = newSocket(_serverURI.getHost(), _serverURI.getPort());
        OutputStream os = client.getOutputStream();

        os.write(request.toString().getBytes());
        os.flush();
        client.shutdownOutput();
        String response = readResponse(client);
        client.close();

        assertThat("response contains 500", response, Matchers.containsString(" 500 "));
        assertThat("The 4th byte (-1) has not been passed to the handler", fourBytesRead.get(), is(false));
        assertThat("EofException has been caught", earlyEOFException.get(), is(true));
    }

    /*
     * Feed a full header method
     */
    @Test
    public void testFullHeader() throws Exception
    {

        configureServer(new HelloWorldHandler());

        try (Socket client = newSocket(_serverURI.getHost(), _serverURI.getPort());
             StacklessLogging stackless = new StacklessLogging(HttpConnection.class))
        {
            Log.getLogger(HttpConnection.class).info("expect header is too large ...");
            OutputStream os = client.getOutputStream();

            byte[] buffer = new byte[64 * 1024];
            buffer[0] = 'G';
            buffer[1] = 'E';
            buffer[2] = 'T';
            buffer[3] = ' ';
            buffer[4] = '/';
            buffer[5] = ' ';
            buffer[6] = 'H';
            buffer[7] = 'T';
            buffer[8] = 'T';
            buffer[9] = 'P';
            buffer[10] = '/';
            buffer[11] = '1';
            buffer[12] = '.';
            buffer[13] = '0';
            buffer[14] = '\n';
            buffer[15] = 'H';
            buffer[16] = ':';
            Arrays.fill(buffer, 17, buffer.length - 1, (byte)'A');
            // write the request.
            try
            {
                os.write(buffer);
                os.flush();
            }
            catch (Exception e)
            {
                // Ignore exceptions during writing, so long as we can read response below
            }

            // Read the response.
            try
            {
                String response = readResponse(client);
                assertThat(response, Matchers.containsString("HTTP/1.1 431 "));
            }
            catch (Exception e)
            {
                Log.getLogger(HttpServerTestBase.class).warn("TODO Early close???");
                // TODO #1832 evaluate why we sometimes get an early close on this test
            }
        }
    }

    /*
     * Feed the server the entire request at once.
     */
    @Test
    public void testRequest1() throws Exception
    {
        configureServer(new HelloWorldHandler());

        try (Socket client = newSocket(_serverURI.getHost(), _serverURI.getPort()))
        {
            OutputStream os = client.getOutputStream();

            os.write(REQUEST1.getBytes());
            os.flush();

            // Read the response.
            String response = readResponse(client);

            // Check the response
            assertEquals(RESPONSE1, response, "response");
        }
    }

    @Test
    public void testFragmentedChunk() throws Exception
    {
        configureServer(new EchoHandler());

        try (Socket client = newSocket(_serverURI.getHost(), _serverURI.getPort()))
        {
            OutputStream os = client.getOutputStream();
<<<<<<< HEAD
=======

>>>>>>> bde86467
            os.write(("GET /R2 HTTP/1.1\r\n" +
                "Host: localhost\r\n" +
                "Transfer-Encoding: chunked\r\n" +
                "Content-Type: text/plain\r\n" +
                "Connection: close\r\n" +
                "\r\n").getBytes());
<<<<<<< HEAD

=======
>>>>>>> bde86467
            os.flush();
            Thread.sleep(1000);
            os.write(("5").getBytes());
            Thread.sleep(1000);
            os.write(("\r\n").getBytes());
            os.flush();
            Thread.sleep(1000);
            os.write(("ABCDE\r\n" +
                "0;\r\n\r\n").getBytes());
<<<<<<< HEAD

=======
>>>>>>> bde86467
            os.flush();

            // Read the response.
            String response = readResponse(client);
            assertThat(response, containsString("200"));
        }
    }

    @Test
    public void testTrailingContent() throws Exception
    {
        configureServer(new EchoHandler());

        try (Socket client = newSocket(_serverURI.getHost(), _serverURI.getPort()))
        {
            OutputStream os = client.getOutputStream();
<<<<<<< HEAD
=======
            //@checkstyle-disable-check : IllegalTokenText
>>>>>>> bde86467
            os.write(("GET /R2 HTTP/1.1\r\n" +
                "Host: localhost\r\n" +
                "Content-Length: 5\r\n" +
                "Content-Type: text/plain\r\n" +
                "Connection: close\r\n" +
                "\r\n" +
                "ABCDE\r\n" +
                "\r\n"
<<<<<<< HEAD
=======
            //@checkstyle-enable-check : IllegalTokenText
>>>>>>> bde86467
            ).getBytes());
            os.flush();

            // Read the response.
            String response = readResponse(client);
            assertTrue(response.indexOf("200") > 0);
        }
    }

    /*
     * Feed the server fragmentary headers and see how it copes with it.
     */
    @Test
    public void testRequest1Fragments() throws Exception
    {
        configureServer(new HelloWorldHandler());

        try (Socket client = newSocket(_serverURI.getHost(), _serverURI.getPort()))
        {
            OutputStream os = client.getOutputStream();

            // Write a fragment, flush, sleep, write the next fragment, etc.
            os.write(FRAGMENT1.getBytes());
            os.flush();
            Thread.sleep(PAUSE);
            os.write(FRAGMENT2.getBytes());
            os.flush();
            Thread.sleep(PAUSE);
            os.write(FRAGMENT3.getBytes());
            os.flush();

            // Read the response
            String response = readResponse(client);

            // Check the response
            assertEquals(RESPONSE1, response, "response");
        }
    }

    @Test
    public void testRequest2() throws Exception
    {
        configureServer(new EchoHandler());

        byte[] bytes = REQUEST2.getBytes();
        for (int i = 0; i < LOOPS; i++)
        {
            try (Socket client = newSocket(_serverURI.getHost(), _serverURI.getPort()))
            {
                OutputStream os = client.getOutputStream();

                os.write(bytes);
                os.flush();

                // Read the response
                String response = readResponse(client);

                // Check the response
                assertEquals(RESPONSE2, response, "response " + i);
            }
            catch (IOException e)
            {
                e.printStackTrace();
                _server.dumpStdErr();
                throw e;
            }
        }
    }

    @Test
    @DisabledIfSystemProperty(named = "env", matches = "ci") // TODO: SLOW, needs review
    public void testRequest2Sliced2() throws Exception
    {
        configureServer(new EchoHandler());

        byte[] bytes = REQUEST2.getBytes();
        int splits = bytes.length - REQUEST2_CONTENT.length() + 5;
        for (int i = 0; i < splits; i += 1)
        {
            int[] points = new int[]{i};
            StringBuilder message = new StringBuilder();

            message.append("iteration #").append(i + 1);

            try (Socket client = newSocket(_serverURI.getHost(), _serverURI.getPort()))
            {
                OutputStream os = client.getOutputStream();

                writeFragments(bytes, points, message, os);

                // Read the response
                String response = readResponse(client);

                // Check the response
                assertEquals(RESPONSE2, response, "response for " + i + " " + message.toString());

                Thread.sleep(10);
            }
        }
    }

    @Test
    @DisabledIfSystemProperty(named = "env", matches = "ci") // TODO: SLOW, needs review
    public void testRequest2Sliced3() throws Exception
    {
        configureServer(new EchoHandler());

        byte[] bytes = REQUEST2.getBytes();
        int splits = bytes.length - REQUEST2_CONTENT.length() + 5;
        for (int i = 0; i < splits; i += 1)
        {
            int[] points = new int[]{i, i + 1};
            StringBuilder message = new StringBuilder();

            message.append("iteration #").append(i + 1);

            try (Socket client = newSocket(_serverURI.getHost(), _serverURI.getPort()))
            {
                OutputStream os = client.getOutputStream();

                writeFragments(bytes, points, message, os);

                // Read the response
                String response = readResponse(client);

                // Check the response
                assertEquals(RESPONSE2, response, "response for " + i + " " + message.toString());

                Thread.sleep(10);
            }
        }
    }

    @Test // TODO: Parameterize
    public void testFlush() throws Exception
    {
        configureServer(new DataHandler());

        String[] encoding = {"NONE", "UTF-8", "ISO-8859-1", "ISO-8859-2"};
        for (int e = 0; e < encoding.length; e++)
        {
            for (int b = 1; b <= 128; b = b == 1 ? 2 : b == 2 ? 32 : b == 32 ? 128 : 129)
            {
                for (int w = 41; w < 42; w += 4096)
                {
                    for (int c = 0; c < 1; c++)
                    {
                        String test = encoding[e] + "x" + b + "x" + w + "x" + c;
                        try
                        {
                            URL url = new URL(_scheme + "://" + _serverURI.getHost() + ":" + _serverURI.getPort() + "/?writes=" + w + "&block=" + b + (e == 0 ? "" : ("&encoding=" + encoding[e])) + (c == 0 ? "&chars=true" : ""));

                            InputStream in = (InputStream)url.getContent();
                            String response = IO.toString(in, e == 0 ? null : encoding[e]);

                            assertEquals(b * w, response.length(), test);
                        }
                        catch (Exception x)
                        {
                            System.err.println(test);
                            x.printStackTrace();
                            throw x;
                        }
                    }
                }
            }
        }
    }

    @Test
    public void testBlockingWhileReadingRequestContent() throws Exception
    {
        configureServer(new DataHandler());

        long start = System.currentTimeMillis();
        try (Socket client = newSocket(_serverURI.getHost(), _serverURI.getPort()))
        {
            OutputStream os = client.getOutputStream();
            InputStream is = client.getInputStream();

            os.write((
                "GET /data?writes=1024&block=256 HTTP/1.1\r\n" +
                    "host: " + _serverURI.getHost() + ":" + _serverURI.getPort() + "\r\n" +
                    "connection: close\r\n" +
                    "content-type: unknown\r\n" +
                    "content-length: 30\r\n" +
                    "\r\n"
            ).getBytes());
            os.flush();
            Thread.sleep(200);
            os.write((
                "\r\n23456890"
            ).getBytes());
            os.flush();
            Thread.sleep(1000);
            os.write((
                "abcdefghij"
            ).getBytes());
            os.flush();
            Thread.sleep(1000);
            os.write((
                "0987654321\r\n"
            ).getBytes());
            os.flush();

            int total = 0;
            int len = 0;

            byte[] buf = new byte[1024 * 64];
            int sleeps = 0;
            while (len >= 0)
            {
                len = is.read(buf);
                if (len > 0)
                {
                    total += len;
                    if ((total / 10240) > sleeps)
                    {
                        sleeps++;
                        Thread.sleep(100);
                    }
                }
            }

            assertTrue(total > (1024 * 256));
            assertTrue(30000L > (System.currentTimeMillis() - start));
        }
    }

    @Test
    public void testBlockingReadBadChunk() throws Exception
    {
        configureServer(new ReadHandler());

        try (Socket client = newSocket(_serverURI.getHost(), _serverURI.getPort()))
        {
            client.setSoTimeout(600000);
            OutputStream os = client.getOutputStream();
            InputStream is = client.getInputStream();

            os.write((
                "GET /data HTTP/1.1\r\n" +
                    "host: " + _serverURI.getHost() + ":" + _serverURI.getPort() + "\r\n" +
                    "content-type: unknown\r\n" +
                    "transfer-encoding: chunked\r\n" +
                    "\r\n"
            ).getBytes());
            os.flush();
            Thread.sleep(50);
            os.write((
                "a\r\n" +
                    "123456890\r\n"
            ).getBytes());
            os.flush();

            Thread.sleep(50);
            os.write((
                "4\r\n" +
                    "abcd\r\n"
            ).getBytes());
            os.flush();

            Thread.sleep(50);
            os.write((
                "X\r\n" +
                    "abcd\r\n"
            ).getBytes());
            os.flush();

            HttpTester.Response response = HttpTester.parseResponse(HttpTester.from(is));

            assertThat(response.getStatus(), is(200));
            assertThat(response.getContent(), containsString("EofException"));
            assertThat(response.getContent(), containsString("Early EOF"));
        }
    }

    @Test
    public void testBlockingWhileWritingResponseContent() throws Exception
    {
        configureServer(new DataHandler());

        long start = System.currentTimeMillis();
        int total = 0;
        try (Socket client = newSocket(_serverURI.getHost(), _serverURI.getPort()))
        {
            OutputStream os = client.getOutputStream();
            InputStream is = client.getInputStream();

            os.write((
                "GET /data?writes=256&block=1024 HTTP/1.1\r\n" +
                    "host: " + _serverURI.getHost() + ":" + _serverURI.getPort() + "\r\n" +
                    "connection: close\r\n" +
                    "content-type: unknown\r\n" +
                    "\r\n"
            ).getBytes());
            os.flush();

            int len = 0;
            byte[] buf = new byte[1024 * 32];
            int sleeps = 0;
            while (len >= 0)
            {
                len = is.read(buf);
                if (len > 0)
                {
                    total += len;
                    if ((total / 10240) > sleeps)
                    {
                        Thread.sleep(200);
                        sleeps++;
                    }
                }
            }

            assertTrue(total > (256 * 1024));
            assertTrue(30000L > (System.currentTimeMillis() - start));
        }
    }

    @Test
    public void testCloseWhileWriteBlocked() throws Exception
    {
        configureServer(new DataHandler());

        try (Socket client = newSocket(_serverURI.getHost(), _serverURI.getPort()))
        {
            OutputStream os = client.getOutputStream();
            InputStream is = client.getInputStream();

            os.write((
                "GET /data?encoding=iso-8859-1&writes=100&block=100000 HTTP/1.1\r\n" +
                    "host: " + _serverURI.getHost() + ":" + _serverURI.getPort() + "\r\n" +
                    "connection: close\r\n" +
                    "content-type: unknown\r\n" +
                    "\r\n"
            ).getBytes());
            os.flush();

            // Read the first part of the response
            byte[] buf = new byte[1024 * 8];
            is.read(buf);

            // sleep to ensure server is blocking
            Thread.sleep(500);

            // Close the client
            client.close();
        }

        Thread.sleep(200);
        // check server is still handling requests quickly
        try (Socket client = newSocket(_serverURI.getHost(), _serverURI.getPort()))
        {
            client.setSoTimeout(500);
            OutputStream os = client.getOutputStream();
            InputStream is = client.getInputStream();

            os.write(("GET /data?writes=1&block=1024 HTTP/1.1\r\n" +
                "host: " + _serverURI.getHost() + ":" + _serverURI.getPort() + "\r\n" +
                "connection: close\r\n" +
                "content-type: unknown\r\n" +
                "\r\n"
            ).getBytes());
            os.flush();

            String response = IO.toString(is);
            assertThat(response, startsWith("HTTP/1.1 200 OK"));
        }
    }

    @Test
    public void testBigBlocks() throws Exception
    {
        configureServer(new BigBlockHandler());

        try (Socket client = newSocket(_serverURI.getHost(), _serverURI.getPort()))
        {
            client.setSoTimeout(20000);

            OutputStream os = client.getOutputStream();
            BufferedReader in = new BufferedReader(new InputStreamReader(client.getInputStream()));

            os.write((
                "GET /r1 HTTP/1.1\r\n" +
                    "host: " + _serverURI.getHost() + ":" + _serverURI.getPort() + "\r\n" +
                    "\r\n" +
                    "GET /r2 HTTP/1.1\r\n" +
                    "host: " + _serverURI.getHost() + ":" + _serverURI.getPort() + "\r\n" +
                    "connection: close\r\n" +
                    "\r\n"
            ).getBytes());
            os.flush();

            // read the chunked response header
            boolean chunked = false;
            boolean closed = false;
            while (true)
            {
                String line = in.readLine();
                if (line == null || line.length() == 0)
                    break;

                chunked |= "Transfer-Encoding: chunked".equals(line);
                closed |= "Connection: close".equals(line);
            }
            assertTrue(chunked);
            assertFalse(closed);

            // Read the chunks
            int max = Integer.MIN_VALUE;
            while (true)
            {
                String chunk = in.readLine();
                String line = in.readLine();
                if (line.length() == 0)
                    break;
                int len = line.length();
                assertEquals(Integer.parseInt(chunk, 16), len);
                if (max < len)
                    max = len;
            }

            // Check that biggest chunk was <= buffer size
            assertEquals(_connector.getBean(HttpConnectionFactory.class).getHttpConfiguration().getOutputBufferSize(), max);

            // read and check the times are < 999ms
            String[] times = in.readLine().split(",");
            for (String t : times)
            {
                assertTrue(Integer.parseInt(t) < 999);
            }

            // read the EOF chunk
            String end = in.readLine();
            assertEquals("0", end);
            end = in.readLine();
            assertEquals(0, end.length());

            // read the non-chunked response header
            chunked = false;
            closed = false;
            while (true)
            {
                String line = in.readLine();
                if (line == null || line.length() == 0)
                    break;

                chunked |= "Transfer-Encoding: chunked".equals(line);
                closed |= "Connection: close".equals(line);
            }
            assertFalse(chunked);
            assertTrue(closed);

            String bigline = in.readLine();
            assertEquals(10 * 128 * 1024, bigline.length());

            // read and check the times are < 999ms
            times = in.readLine().split(",");
            for (String t : times)
            {
                assertTrue(Integer.parseInt(t) < 999, t);
            }

            // check close
            assertNull(in.readLine());
        }
    }

    // Handler that sends big blocks of data in each of 10 writes, and then sends the time it took for each big block.
    protected static class BigBlockHandler extends AbstractHandler
    {
        @Override
        public void handle(String target, Request baseRequest, HttpServletRequest request, HttpServletResponse response) throws IOException, ServletException
        {
            byte[] buf = new byte[128 * 1024];
            for (int i = 0; i < buf.length; i++)
            {
                buf[i] = (byte)("abcdefghijklmnopqrstuvwxyzABCDEFGHIJKLMNOPQRSTUVWXYZ0123456789_".charAt(i % 63));
            }

            baseRequest.setHandled(true);
            response.setStatus(200);
            response.setContentType("text/plain");
            ServletOutputStream out = response.getOutputStream();
            long[] times = new long[10];
            for (int i = 0; i < times.length; i++)
            {
                // System.err.println("\nBLOCK "+request.getRequestURI()+" "+i);
                long start = System.currentTimeMillis();
                out.write(buf);
                long end = System.currentTimeMillis();
                times[i] = end - start;
                // System.err.println("Block "+request.getRequestURI()+" "+i+" "+times[i]);
            }
            out.println();
            for (long t : times)
            {
                out.print(t);
                out.print(",");
            }
            out.close();
        }
    }

    @Test
    public void testPipeline() throws Exception
    {
        configureServer(new HelloWorldHandler());

        //for (int pipeline=1;pipeline<32;pipeline++)
        for (int pipeline = 1; pipeline < 32; pipeline++)
        {
            try (Socket client = newSocket(_serverURI.getHost(), _serverURI.getPort()))
            {
                client.setSoTimeout(5000);
                OutputStream os = client.getOutputStream();

                String request = "";

                for (int i = 1; i < pipeline; i++)
                {
                    request +=
                        "GET /data?writes=1&block=16&id=" + i + " HTTP/1.1\r\n" +
                            "host: " + _serverURI.getHost() + ":" + _serverURI.getPort() + "\r\n" +
                            "user-agent: testharness/1.0 (blah foo/bar)\r\n" +
                            "accept-encoding: nothing\r\n" +
                            "cookie: aaa=1234567890\r\n" +
                            "\r\n";
                }

                request +=
                    "GET /data?writes=1&block=16 HTTP/1.1\r\n" +
                        "host: " + _serverURI.getHost() + ":" + _serverURI.getPort() + "\r\n" +
                        "user-agent: testharness/1.0 (blah foo/bar)\r\n" +
                        "accept-encoding: nothing\r\n" +
                        "cookie: aaa=bbbbbb\r\n" +
                        "Connection: close\r\n" +
                        "\r\n";

                os.write(request.getBytes());
                os.flush();

                LineNumberReader in = new LineNumberReader(new InputStreamReader(client.getInputStream()));

                String line = in.readLine();
                int count = 0;
                while (line != null)
                {
                    if ("HTTP/1.1 200 OK".equals(line))
                        count++;
                    line = in.readLine();
                }
                assertEquals(pipeline, count);
            }
        }
    }

    @Test
    public void testRecycledWriters() throws Exception
    {
        configureServer(new EchoHandler());
        try (Socket client = newSocket(_serverURI.getHost(), _serverURI.getPort()))
        {
            OutputStream os = client.getOutputStream();
            InputStream is = client.getInputStream();

            os.write((
                "POST /echo?charset=utf-8 HTTP/1.1\r\n" +
                    "host: " + _serverURI.getHost() + ":" + _serverURI.getPort() + "\r\n" +
                    "content-type: text/plain; charset=utf-8\r\n" +
                    "content-length: 10\r\n" +
                    "\r\n").getBytes(StandardCharsets.ISO_8859_1));

            os.write((
                "123456789\n"
            ).getBytes("utf-8"));

            os.write((
                "POST /echo?charset=utf-8 HTTP/1.1\r\n" +
                    "host: " + _serverURI.getHost() + ":" + _serverURI.getPort() + "\r\n" +
                    "content-type: text/plain; charset=utf-8\r\n" +
                    "content-length: 10\r\n" +
                    "\r\n"
            ).getBytes(StandardCharsets.ISO_8859_1));

            os.write((
                "abcdefghZ\n"
            ).getBytes("utf-8"));

            String content = "Wibble";
            byte[] contentB = content.getBytes("utf-8");
            os.write((
                "POST /echo?charset=utf-16 HTTP/1.1\r\n" +
                    "host: " + _serverURI.getHost() + ":" + _serverURI.getPort() + "\r\n" +
                    "content-type: text/plain; charset=utf-8\r\n" +
                    "content-length: " + contentB.length + "\r\n" +
                    "connection: close\r\n" +
                    "\r\n"
            ).getBytes(StandardCharsets.ISO_8859_1));
            os.write(contentB);

            os.flush();

            ByteArrayOutputStream bout = new ByteArrayOutputStream();
            IO.copy(is, bout);
            byte[] b = bout.toByteArray();

            //System.err.println("OUTPUT: "+new String(b));
            int i = 0;
            while (b[i] != 'Z')
            {
                i++;
            }
            int state = 0;
            while (state != 4)
            {
                switch (b[i++])
                {
                    case '\r':
                        if (state == 0 || state == 2)
                            state++;
                        continue;
                    case '\n':
                        if (state == 1 || state == 3)
                            state++;
                        continue;

                    default:
                        state = 0;
                }
            }

            String in = new String(b, 0, i, StandardCharsets.UTF_8);
            assertThat(in, containsString("123456789"));
            assertThat(in, containsString("abcdefghZ"));
            assertFalse(in.contains("Wibble"));

            in = new String(b, i, b.length - i, StandardCharsets.UTF_16);
            assertEquals("Wibble\n", in);
        }
    }

    @Test
    public void testHead() throws Exception
    {
        configureServer(new EchoHandler(false));

        try (Socket client = newSocket(_serverURI.getHost(), _serverURI.getPort()))
        {
            OutputStream os = client.getOutputStream();
            InputStream is = client.getInputStream();

            //@checkstyle-disable-check : IllegalTokenText
            os.write((
                "POST /R1 HTTP/1.1\r\n" +
                    "Host: " + _serverURI.getHost() + ":" + _serverURI.getPort() + "\r\n" +
                    "content-type: text/plain; charset=utf-8\r\n" +
                    "content-length: 10\r\n" +
                    "\r\n" +
                    "123456789\n" +

                    "HEAD /R2 HTTP/1.1\r\n" +
                    "Host: " + _serverURI.getHost() + ":" + _serverURI.getPort() + "\r\n" +
                    "content-type: text/plain; charset=utf-8\r\n" +
                    "content-length: 10\r\n" +
                    "\r\n" +
                    "ABCDEFGHI\n" +

                    "POST /R3 HTTP/1.1\r\n" +
                    "Host: " + _serverURI.getHost() + ":" + _serverURI.getPort() + "\r\n" +
                    "content-type: text/plain; charset=utf-8\r\n" +
                    "content-length: 10\r\n" +
                    "Connection: close\r\n" +
                    "\r\n" +
                    "abcdefghi\n"
            //@checkstyle-enable-check : IllegalTokenText
            ).getBytes(StandardCharsets.ISO_8859_1));

            String in = IO.toString(is);
            assertThat(in, containsString("123456789"));
            assertThat(in, not(containsString("ABCDEFGHI")));
            assertThat(in, containsString("abcdefghi"));
        }
    }

    @Test
    public void testRecycledReaders() throws Exception
    {
        configureServer(new EchoHandler());

        try (Socket client = newSocket(_serverURI.getHost(), _serverURI.getPort()))
        {
            OutputStream os = client.getOutputStream();
            InputStream is = client.getInputStream();

            os.write((
                "POST /echo/0?charset=utf-8 HTTP/1.1\r\n" +
                    "host: " + _serverURI.getHost() + ":" + _serverURI.getPort() + "\r\n" +
                    "content-type: text/plain; charset=utf-8\r\n" +
                    "content-length: 10\r\n" +
                    "\r\n").getBytes(StandardCharsets.ISO_8859_1));

            os.write((
                "123456789\n"
            ).getBytes("utf-8"));

            os.write((
                "POST /echo/1?charset=utf-8 HTTP/1.1\r\n" +
                    "host: " + _serverURI.getHost() + ":" + _serverURI.getPort() + "\r\n" +
                    "content-type: text/plain; charset=utf-8\r\n" +
                    "content-length: 10\r\n" +
                    "\r\n"
            ).getBytes(StandardCharsets.ISO_8859_1));

            os.write((
                "abcdefghi\n"
            ).getBytes(StandardCharsets.UTF_8));

            String content = "Wibble";
            byte[] contentB = content.getBytes(StandardCharsets.UTF_16);
            os.write((
                "POST /echo/2?charset=utf-8 HTTP/1.1\r\n" +
                    "host: " + _serverURI.getHost() + ":" + _serverURI.getPort() + "\r\n" +
                    "content-type: text/plain; charset=utf-16\r\n" +
                    "content-length: " + contentB.length + "\r\n" +
                    "connection: close\r\n" +
                    "\r\n"
            ).getBytes(StandardCharsets.ISO_8859_1));
            os.write(contentB);

            os.flush();

            String in = IO.toString(is);
            assertThat(in, containsString("123456789"));
            assertThat(in, containsString("abcdefghi"));
            assertThat(in, containsString("Wibble"));
        }
    }

    @Test
    public void testBlockedClient() throws Exception
    {
        configureServer(new HelloWorldHandler());

        try (Socket client = newSocket(_serverURI.getHost(), _serverURI.getPort()))
        {
            OutputStream os = client.getOutputStream();
            InputStream is = client.getInputStream();

            // Send a request with chunked input and expect 100
            os.write((
                "GET / HTTP/1.1\r\n" +
                    "Host: " + _serverURI.getHost() + ":" + _serverURI.getPort() + "\r\n" +
                    "Transfer-Encoding: chunked\r\n" +
                    "Expect: 100-continue\r\n" +
                    "Connection: Keep-Alive\r\n" +
                    "\r\n"
            ).getBytes());

            // Never send a body.
            // HelloWorldHandler does not read content, so 100 is not sent.
            // So close will have to happen anyway, without reset!

            os.flush();

            client.setSoTimeout(2000);
            long start = System.currentTimeMillis();
            String in = IO.toString(is);
            assertTrue(System.currentTimeMillis() - start < 1000);
            assertTrue(in.indexOf("Connection: close") > 0);
            assertTrue(in.indexOf("Hello world") > 0);
        }
    }

    @Test
    public void testCommittedError() throws Exception
    {
        CommittedErrorHandler handler = new CommittedErrorHandler();
        configureServer(handler);

        try (Socket client = newSocket(_serverURI.getHost(), _serverURI.getPort());
             StacklessLogging stackless = new StacklessLogging(HttpChannel.class))
        {
            ((AbstractLogger)Log.getLogger(HttpChannel.class)).info("Expecting exception after commit then could not send 500....");
            OutputStream os = client.getOutputStream();
            InputStream is = client.getInputStream();

            // Send a request
            os.write(("GET / HTTP/1.1\r\n" +
                "Host: " + _serverURI.getHost() + ":" + _serverURI.getPort() + "\r\n" +
                "\r\n"
            ).getBytes());
            os.flush();

            client.setSoTimeout(2000);
            String in = IO.toString(is);

            assertEquals(-1, is.read()); // Closed by error!

            assertThat(in, containsString("HTTP/1.1 200 OK"));
            assertTrue(in.indexOf("Transfer-Encoding: chunked") > 0);
            assertTrue(in.indexOf("Now is the time for all good men to come to the aid of the party") > 0);
            assertThat(in, Matchers.not(Matchers.containsString("\r\n0\r\n")));

            client.close();
            Thread.sleep(200);

            assertFalse(handler._endp.isOpen());
        }
    }

    public static class CommittedErrorHandler extends AbstractHandler
    {
        public EndPoint _endp;

        @Override
        public void handle(String target, Request baseRequest, HttpServletRequest request, HttpServletResponse response) throws IOException, ServletException
        {
            _endp = baseRequest.getHttpChannel().getEndPoint();
            response.setHeader("test", "value");
            response.setStatus(200);
            response.setContentType("text/plain");
            response.getWriter().println("Now is the time for all good men to come to the aid of the party");
            response.getWriter().flush();
            response.flushBuffer();

            throw new ServletException(new Exception("exception after commit"));
        }
    }

    protected static class AvailableHandler extends AbstractHandler
    {
        public Exchanger<Object> _ex = new Exchanger<>();

        @Override
        public void handle(String target, Request baseRequest, HttpServletRequest request, HttpServletResponse response) throws IOException, ServletException
        {
            baseRequest.setHandled(true);
            response.setStatus(200);
            response.setContentType("text/plain");
            InputStream in = request.getInputStream();
            ServletOutputStream out = response.getOutputStream();

            // this should initially be 0 bytes available.
            int avail = in.available();
            out.println(avail);

            // block for the first character
            String buf = "";
            buf += (char)in.read();

            // read remaining available bytes
            avail = in.available();
            out.println(avail);
            for (int i = 0; i < avail; i++)
            {
                buf += (char)in.read();
            }

            avail = in.available();
            out.println(avail);

            try
            {
                _ex.exchange(null);
                _ex.exchange(null);
            }
            catch (InterruptedException e)
            {
                e.printStackTrace();
            }

            avail = in.available();

            if (avail == 0)
            {
                // handle blocking channel connectors
                buf += (char)in.read();
                avail = in.available();
                out.println(avail + 1);
            }
            else if (avail == 1)
            {
                // handle blocking socket connectors
                buf += (char)in.read();
                avail = in.available();
                out.println(avail + 1);
            }
            else
                out.println(avail);

            while (avail > 0)
            {
                buf += (char)in.read();
                avail = in.available();
            }

            out.println(avail);

            // read remaining no matter what
            int b = in.read();
            while (b >= 0)
            {
                buf += (char)b;
                b = in.read();
            }
            out.println(buf);
            out.close();
        }
    }

    @Test
    public void testAvailable() throws Exception
    {
        AvailableHandler ah = new AvailableHandler();
        configureServer(ah);
        _connector.getConnectionFactory(HttpConnectionFactory.class).getHttpConfiguration().setDelayDispatchUntilContent(false);

        try (Socket client = newSocket(_serverURI.getHost(), _serverURI.getPort()))
        {
            OutputStream os = client.getOutputStream();
            InputStream is = client.getInputStream();

            os.write((
                "GET /data?writes=1024&block=256 HTTP/1.1\r\n" +
                    "host: " + _serverURI.getHost() + ":" + _serverURI.getPort() + "\r\n" +
                    "connection: close\r\n" +
                    "content-type: unknown\r\n" +
                    "content-length: 30\r\n" +
                    "\r\n"
            ).getBytes());
            os.flush();
            Thread.sleep(500);
            os.write((
                "1234567890"
            ).getBytes());
            os.flush();

            ah._ex.exchange(null);

            os.write((
                "abcdefghijklmnopqrst"
            ).getBytes());
            os.flush();
            Thread.sleep(500);
            ah._ex.exchange(null);

            BufferedReader reader = new BufferedReader(new InputStreamReader(is));
            // skip header
            while (reader.readLine().length() > 0)
            {
                ;
            }
            assertThat(Integer.parseInt(reader.readLine()), Matchers.equalTo(0));
            assertThat(Integer.parseInt(reader.readLine()), Matchers.equalTo(9));
            assertThat(Integer.parseInt(reader.readLine()), Matchers.equalTo(0));
            assertThat(Integer.parseInt(reader.readLine()), Matchers.greaterThan(0));
            assertThat(Integer.parseInt(reader.readLine()), Matchers.equalTo(0));
            assertEquals("1234567890abcdefghijklmnopqrst", reader.readLine());
        }
    }

    @Test
    public void testDualRequest1() throws Exception
    {
        configureServer(new HelloWorldHandler());

        try (Socket client1 = newSocket(_serverURI.getHost(), _serverURI.getPort());
             Socket client2 = newSocket(_serverURI.getHost(), _serverURI.getPort()))
        {
            OutputStream os1 = client1.getOutputStream();
            OutputStream os2 = client2.getOutputStream();

            os1.write(REQUEST1.getBytes());
            os2.write(REQUEST1.getBytes());
            os1.flush();
            os2.flush();

            // Read the response.
            String response1 = readResponse(client1);
            String response2 = readResponse(client2);

            // Check the response
            assertEquals(RESPONSE1, response1, "client1");
            assertEquals(RESPONSE1, response2, "client2");
        }
    }

    /**
     * Read entire response from the client. Close the output.
     *
     * @param client Open client socket.
     * @return The response string.
     * @throws IOException in case of I/O problems
     */
    protected static String readResponse(Socket client) throws IOException
    {

        StringBuilder sb = new StringBuilder();
        try (BufferedReader br = new BufferedReader(new InputStreamReader(client.getInputStream())))
        {
            String line;

            while ((line = br.readLine()) != null)
            {
                sb.append(line);
                sb.append('\n');
            }

            return sb.toString();
        }
        catch (IOException e)
        {
            System.err.println(e + " while reading '" + sb + "'");
            throw e;
        }
    }

    protected void writeFragments(byte[] bytes, int[] points, StringBuilder message, OutputStream os) throws IOException, InterruptedException
    {
        int last = 0;

        // Write out the fragments
        for (int j = 0; j < points.length; ++j)
        {
            int point = points[j];

            // System.err.println("write: "+new String(bytes, last, point - last));
            os.write(bytes, last, point - last);
            last = point;
            os.flush();
            Thread.sleep(PAUSE);

            // Update the log message
            message.append(" point #").append(j + 1).append(": ").append(point);
        }

        // Write the last fragment
        // System.err.println("Write: "+new String(bytes, last, bytes.length - last));
        os.write(bytes, last, bytes.length - last);
        os.flush();
        Thread.sleep(PAUSE);
    }

    @Test
    public void testUnreadInput() throws Exception
    {
        configureServer(new NoopHandler());
        final int REQS = 2;
        final String content = "This is a coooooooooooooooooooooooooooooooooo" +
            "ooooooooooooooooooooooooooooooooooooooooooooo" +
            "ooooooooooooooooooooooooooooooooooooooooooooo" +
            "ooooooooooooooooooooooooooooooooooooooooooooo" +
            "ooooooooooooooooooooooooooooooooooooooooooooo" +
            "ooooooooooooooooooooooooooooooooooooooooooooo" +
            "ooooooooooooooooooooooooooooooooooooooooooooo" +
            "ooooooooooooooooooooooooooooooooooooooooooooo" +
            "ooooooooooooooooooooooooooooooooooooooooooooo" +
            "oooooooooooonnnnnnnnnnnnnnnntent";
        final int cl = content.getBytes().length;

        Socket client = newSocket(_serverURI.getHost(), _serverURI.getPort());
        final OutputStream out = client.getOutputStream();

        new Thread()
        {
            @Override
            public void run()
            {
                try
                {
                    byte[] bytes = ("GET / HTTP/1.1\r\n" +
                        "Host: localhost\r\n" +
                        "Content-Length: " + cl + "\r\n" +
                        "\r\n" +
                        content).getBytes(StandardCharsets.ISO_8859_1);

                    for (int i = 0; i < REQS; i++)
                    {
                        out.write(bytes, 0, bytes.length);
                    }
                    out.write("GET / HTTP/1.1\r\nHost: last\r\nConnection: close\r\n\r\n".getBytes(StandardCharsets.ISO_8859_1));
                    out.flush();
                }
                catch (Exception e)
                {
                    e.printStackTrace();
                }
            }
        }.start();

        String resps = readResponse(client);

        int offset = 0;
        for (int i = 0; i < (REQS + 1); i++)
        {
            int ok = resps.indexOf("HTTP/1.1 200 OK", offset);
            assertThat("resp" + i, ok, greaterThanOrEqualTo(offset));
            offset = ok + 15;
        }
    }

    @Test
    public void testWriteBodyAfterNoBodyResponse() throws Exception
    {
        configureServer(new WriteBodyAfterNoBodyResponseHandler());
        Socket client = newSocket(_serverURI.getHost(), _serverURI.getPort());
        final OutputStream out = client.getOutputStream();

        out.write("GET / HTTP/1.1\r\nHost: test\r\n\r\n".getBytes());
        out.write("GET / HTTP/1.1\r\nHost: test\r\nConnection: close\r\n\r\n".getBytes());
        out.flush();

        BufferedReader in = new BufferedReader(new InputStreamReader(client.getInputStream()));

        String line = in.readLine();
        assertThat(line, containsString(" 304 "));
        while (true)
        {
            line = in.readLine();
            if (line == null)
                throw new EOFException();
            if (line.length() == 0)
                break;

            assertThat(line, not(containsString("Content-Length")));
            assertThat(line, not(containsString("Content-Type")));
            assertThat(line, not(containsString("Transfer-Encoding")));
        }

        line = in.readLine();
        assertThat(line, containsString(" 304 "));
        while (true)
        {
            line = in.readLine();
            if (line == null)
                throw new EOFException();
            if (line.length() == 0)
                break;

            assertThat(line, not(containsString("Content-Length")));
            assertThat(line, not(containsString("Content-Type")));
            assertThat(line, not(containsString("Transfer-Encoding")));
        }

        do
        {
            line = in.readLine();
        }
        while (line != null);
    }

    private class WriteBodyAfterNoBodyResponseHandler extends AbstractHandler
    {
        @Override
        public void handle(String target, Request baseRequest, HttpServletRequest request, HttpServletResponse response) throws IOException, ServletException
        {
            baseRequest.setHandled(true);
            response.setStatus(304);
            response.getOutputStream().print("yuck");
            response.flushBuffer();
        }
    }

    public class NoopHandler extends AbstractHandler
    {
        @Override
        public void handle(String target, Request baseRequest,
                           HttpServletRequest request, HttpServletResponse response) throws IOException,
            ServletException
        {
            //don't read the input, just send something back
            ((Request)request).setHandled(true);
            response.setStatus(200);
        }
    }

    @Test
    public void testSuspendedPipeline() throws Exception
    {
        SuspendHandler suspend = new SuspendHandler();
        suspend.setSuspendFor(30000);
        suspend.setResumeAfter(1000);
        configureServer(suspend);

        long start = System.currentTimeMillis();
        Socket client = newSocket(_serverURI.getHost(), _serverURI.getPort());
        client.setSoTimeout(5000);
        try
        {
            OutputStream os = client.getOutputStream();

            // write an initial request
            os.write((
                "GET / HTTP/1.1\r\n" +
                    "host: " + _serverURI.getHost() + ":" + _serverURI.getPort() + "\r\n" +
                    "\r\n"
            ).getBytes());
            os.flush();

            Thread.sleep(200);

            // write an pipelined request
            os.write((
                "GET / HTTP/1.1\r\n" +
                    "host: " + _serverURI.getHost() + ":" + _serverURI.getPort() + "\r\n" +
                    "connection: close\r\n" +
                    "\r\n"
            ).getBytes());
            os.flush();

            String response = readResponse(client);
            assertThat(response, containsString("RESUMEDHTTP/1.1 200 OK"));
            assertThat((System.currentTimeMillis() - start), greaterThanOrEqualTo(1999L));

            // TODO This test should also check that that the CPU did not spin during the suspend.
        }
        finally
        {
            client.close();
        }
    }

    @Test
    @DisabledOnJre({JRE.JAVA_8, JRE.JAVA_9, JRE.JAVA_10})
    public void testShutdown() throws Exception
    {
        configureServer(new ReadExactHandler());
        byte[] content = new byte[4096];
        Arrays.fill(content, (byte)'X');

        try (Socket client = newSocket(_serverURI.getHost(), _serverURI.getPort()))
        {
            OutputStream os = client.getOutputStream();

            // Send two persistent pipelined requests and then shutdown output
            os.write(("GET / HTTP/1.1\r\n" +
                "Host: localhost\r\n" +
                "Content-Length: " + content.length + "\r\n" +
                "\r\n").getBytes(StandardCharsets.ISO_8859_1));
            os.write(content);
            os.write(("GET / HTTP/1.1\r\n" +
                "Host: localhost\r\n" +
                "Content-Length: " + content.length + "\r\n" +
                "\r\n").getBytes(StandardCharsets.ISO_8859_1));
            os.write(content);
            os.flush();
            // Thread.sleep(50);
            client.shutdownOutput();

            // Read the two pipelined responses
            HttpTester.Response response = HttpTester.parseResponse(client.getInputStream());
            assertThat(response.getStatus(), is(200));
            assertThat(response.getContent(), containsString("Read " + content.length));

            response = HttpTester.parseResponse(client.getInputStream());
            assertThat(response.getStatus(), is(200));
            assertThat(response.getContent(), containsString("Read " + content.length));

            // Read the close
            assertThat(client.getInputStream().read(), is(-1));
        }
    }

    @Test
    @DisabledOnJre({JRE.JAVA_8, JRE.JAVA_9, JRE.JAVA_10})
    public void testChunkedShutdown() throws Exception
    {
        configureServer(new ReadExactHandler(4096));
        byte[] content = new byte[4096];
        Arrays.fill(content, (byte)'X');

        try (Socket client = newSocket(_serverURI.getHost(), _serverURI.getPort()))
        {
            OutputStream os = client.getOutputStream();

            // Send two persistent pipelined requests and then shutdown output
            os.write(("GET / HTTP/1.1\r\n" +
                "Host: localhost\r\n" +
                "Transfer-Encoding: chunked\r\n" +
                "\r\n" +
                "1000\r\n").getBytes(StandardCharsets.ISO_8859_1));
            os.write(content);
            os.write("\r\n0\r\n\r\n".getBytes(StandardCharsets.ISO_8859_1));
            os.write(("GET / HTTP/1.1\r\n" +
                "Host: localhost\r\n" +
                "Transfer-Encoding: chunked\r\n" +
                "\r\n" +
                "1000\r\n").getBytes(StandardCharsets.ISO_8859_1));
            os.write(content);
            os.write("\r\n0\r\n\r\n".getBytes(StandardCharsets.ISO_8859_1));
            os.flush();
            client.shutdownOutput();

            // Read the two pipelined responses
            HttpTester.Response response = HttpTester.parseResponse(client.getInputStream());
            assertThat(response.getStatus(), is(200));
            assertThat(response.getContent(), containsString("Read " + content.length));

            response = HttpTester.parseResponse(client.getInputStream());
            assertThat(response.getStatus(), is(200));
            assertThat(response.getContent(), containsString("Read " + content.length));

            // Read the close
            assertThat(client.getInputStream().read(), is(-1));
        }
    }
}<|MERGE_RESOLUTION|>--- conflicted
+++ resolved
@@ -448,20 +448,13 @@
         try (Socket client = newSocket(_serverURI.getHost(), _serverURI.getPort()))
         {
             OutputStream os = client.getOutputStream();
-<<<<<<< HEAD
-=======
-
->>>>>>> bde86467
+
             os.write(("GET /R2 HTTP/1.1\r\n" +
                 "Host: localhost\r\n" +
                 "Transfer-Encoding: chunked\r\n" +
                 "Content-Type: text/plain\r\n" +
                 "Connection: close\r\n" +
                 "\r\n").getBytes());
-<<<<<<< HEAD
-
-=======
->>>>>>> bde86467
             os.flush();
             Thread.sleep(1000);
             os.write(("5").getBytes());
@@ -471,10 +464,6 @@
             Thread.sleep(1000);
             os.write(("ABCDE\r\n" +
                 "0;\r\n\r\n").getBytes());
-<<<<<<< HEAD
-
-=======
->>>>>>> bde86467
             os.flush();
 
             // Read the response.
@@ -491,10 +480,7 @@
         try (Socket client = newSocket(_serverURI.getHost(), _serverURI.getPort()))
         {
             OutputStream os = client.getOutputStream();
-<<<<<<< HEAD
-=======
             //@checkstyle-disable-check : IllegalTokenText
->>>>>>> bde86467
             os.write(("GET /R2 HTTP/1.1\r\n" +
                 "Host: localhost\r\n" +
                 "Content-Length: 5\r\n" +
@@ -503,10 +489,7 @@
                 "\r\n" +
                 "ABCDE\r\n" +
                 "\r\n"
-<<<<<<< HEAD
-=======
             //@checkstyle-enable-check : IllegalTokenText
->>>>>>> bde86467
             ).getBytes());
             os.flush();
 
@@ -925,7 +908,7 @@
                 if (line.length() == 0)
                     break;
                 int len = line.length();
-                assertEquals(Integer.parseInt(chunk, 16), len);
+                assertEquals(Integer.valueOf(chunk, 16).intValue(), len);
                 if (max < len)
                     max = len;
             }
