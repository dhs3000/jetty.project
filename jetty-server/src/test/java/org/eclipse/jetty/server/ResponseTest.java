--- conflicted
+++ resolved
@@ -60,18 +60,12 @@
 import org.eclipse.jetty.io.RuntimeIOException;
 import org.eclipse.jetty.server.handler.AbstractHandler;
 import org.eclipse.jetty.server.handler.ContextHandler;
-<<<<<<< HEAD
 import org.eclipse.jetty.server.handler.ErrorHandler;
 import org.eclipse.jetty.server.session.DefaultSessionIdManager;
 import org.eclipse.jetty.server.session.DefaultSessionCache;
 import org.eclipse.jetty.server.session.NullSessionDataStore;
 import org.eclipse.jetty.server.session.Session;
 import org.eclipse.jetty.server.session.SessionData;
-=======
-import org.eclipse.jetty.server.session.HashSessionIdManager;
-import org.eclipse.jetty.server.session.HashSessionManager;
-import org.eclipse.jetty.server.session.HashedSession;
->>>>>>> 83483e1f
 import org.eclipse.jetty.server.session.SessionHandler;
 import org.eclipse.jetty.util.Callback;
 import org.eclipse.jetty.util.thread.Scheduler;
@@ -393,11 +387,9 @@
         
         SessionHandler session_handler = new SessionHandler();
         session_handler.setServer(_server);
-        HashSessionManager session_manager = new HashSessionManager();
-        session_handler.setSessionManager(session_manager);
-        session_manager.setUsingCookies(true);
+        session_handler.setUsingCookies(true);
         session_handler.start();
-        request.setSessionManager(session_manager);
+        request.setSessionHandler(session_handler);
         HttpSession session = request.getSession(true);
         
         assertThat(session,not(nullValue()));
@@ -539,26 +531,26 @@
     public void testStatusCodesNoErrorHandler() throws Exception
     {
         _server.removeBean(_server.getBean(ErrorHandler.class));
-        Response response = newResponse();
+        Response response = getResponse();
 
         response.sendError(404);
         assertEquals(404, response.getStatus());
         assertEquals("Not Found", response.getReason());
 
-        response = newResponse();
+        response = getResponse();
 
         response.sendError(500, "Database Error");
         assertEquals(500, response.getStatus());
         assertEquals("Database Error", response.getReason());
         assertThat(response.getHeader(HttpHeader.CACHE_CONTROL.asString()),Matchers.nullValue());
 
-        response = newResponse();
+        response = getResponse();
 
         response.setStatus(200);
         assertEquals(200, response.getStatus());
         assertEquals(null, response.getReason());
 
-        response = newResponse();
+        response = getResponse();
 
         response.sendError(406, "Super Nanny");
         assertEquals(406, response.getStatus());
