//
//  ========================================================================
//  Copyright (c) 1995-2019 Mort Bay Consulting Pty. Ltd.
//  ------------------------------------------------------------------------
//  All rights reserved. This program and the accompanying materials
//  are made available under the terms of the Eclipse Public License v1.0
//  and Apache License v2.0 which accompanies this distribution.
//
//      The Eclipse Public License is available at
//      http://www.eclipse.org/legal/epl-v10.html
//
//      The Apache License v2.0 is available at
//      http://www.opensource.org/licenses/apache2.0.php
//
//  You may elect to redistribute this code under either of these licenses.
//  ========================================================================
//

package org.eclipse.jetty.maven.plugin;

import java.io.File;
import java.nio.file.Files;
import java.nio.file.Path;
import java.util.ArrayList;
import java.util.Arrays;
import java.util.HashMap;
import java.util.HashSet;
import java.util.Iterator;
import java.util.List;
import java.util.Locale;
import java.util.Map;
import java.util.Random;
import java.util.Set;

import org.apache.maven.artifact.Artifact;
import org.apache.maven.model.Dependency;
import org.apache.maven.plugin.MojoExecutionException;
import org.apache.maven.plugin.MojoFailureException;
import org.apache.maven.plugin.descriptor.PluginDescriptor;
import org.apache.maven.plugins.annotations.Execute;
import org.apache.maven.plugins.annotations.LifecyclePhase;
import org.apache.maven.plugins.annotations.Mojo;
import org.apache.maven.plugins.annotations.Parameter;
import org.apache.maven.plugins.annotations.ResolutionScope;
import org.eclipse.jetty.annotations.AnnotationConfiguration;
import org.eclipse.jetty.server.Server;
import org.eclipse.jetty.util.StringUtil;
import org.eclipse.jetty.util.resource.Resource;
import org.eclipse.jetty.util.thread.QueuedThreadPool;

/**
 * This goal is used to deploy your unassembled webapp into a forked JVM.
 * <p>
 * You need to define a jetty.xml file to configure connectors etc. You can use the normal setters of o.e.j.webapp.WebAppContext on the <b>webApp</b>
 * configuration element for this plugin. You may also need context xml file for any particularly complex webapp setup.
 *
 * <p>
 * Unlike the other jetty goals, this does NOT support the <b>scanIntervalSeconds</b> parameter: the webapp will be deployed only once.
 * <p>
 * The <b>stopKey</b>, <b>stopPort</b> configuration elements can be used to control the stopping of the forked process. By default, this plugin will launch
 * the forked jetty instance and wait for it to complete (in which case it acts much like the <b>jetty:run</b> goal, and you will need to Cntrl-C to stop).
 * By setting the configuration element <b>waitForChild</b> to <b>false</b>, the plugin will terminate after having forked the jetty process. In this case
 * you can use the <b>jetty:stop</b> goal to terminate the process.
 * <p>
 * See <a href="http://www.eclipse.org/jetty/documentation/">http://www.eclipse.org/jetty/documentation</a> for more information on this and other jetty plugins.
 *
 * Runs Jetty in forked JVM on an unassembled webapp
 */
@Mojo(name = "run-forked", requiresDependencyResolution = ResolutionScope.TEST)
@Execute(phase = LifecyclePhase.TEST_COMPILE)
public class JettyRunForkedMojo extends JettyRunMojo
{
    /**
     * The target directory
     */
    @Parameter(defaultValue = "${project.build.directory}", readonly = true, required = true)
    protected File target;

    /**
     * The file into which to generate the quickstart web xml for the forked process to use
     */
    @Parameter(defaultValue = "${project.build.directory}/fork-web.xml")
    protected File forkWebXml;

    /**
     * Arbitrary jvm args to pass to the forked process
     */
    @Parameter(property = "jetty.jvmArgs")
    private String jvmArgs;

    /**
     * Optional list of jetty properties to put on the command line
     */
    @Parameter
    private String[] jettyProperties;

    @Parameter(defaultValue = "${plugin.artifacts}", readonly = true)
    private List<Artifact> pluginArtifacts;

    @Parameter(defaultValue = "${plugin}", readonly = true)
    private PluginDescriptor plugin;

    @Parameter(defaultValue = "true")
    private boolean waitForChild;

    /**
     * Max number of times to try checking if the
     * child has started successfully.
     */
    @Parameter(alias = "maxStartupLines", defaultValue = "50")
    private int maxChildChecks;

    /**
     * Millisecs to wait between each
     * check to see if the child started successfully.
     */
    @Parameter(defaultValue = "100")
    private long maxChildCheckInterval;

    /**
     * Extra environment variables to be passed to the forked process
     */
    @Parameter
    private Map<String, String> env = new HashMap<>();

    /**
     * The forked jetty instance
     */
    private Process forkedProcess;

    /**
     * Random number generator
     */
    private Random random;

    /**
     * Whether or not the plugin has explicit slf4j dependencies.
     * The maven environment will always have slf4j on the classpath,
     * which we don't want to put onto the forked process unless the
     * pom has an explicit dependency on it.
     */
    private boolean hasSlf4jDeps;

    @Parameter(property = "jetty.javaPath")
    private String javaPath;

    /**
     * ShutdownThread
     */
    public class ShutdownThread extends Thread
    {
        public ShutdownThread()
        {
            super("RunForkedShutdown");
        }

        @Override
        public void run()
        {
            if (forkedProcess != null && waitForChild)
            {
                forkedProcess.destroy();
            }
        }
    }

    /**
     * @see org.apache.maven.plugin.Mojo#execute()
     */
    @Override
    public void execute() throws MojoExecutionException, MojoFailureException
    {
        Runtime.getRuntime().addShutdownHook(new ShutdownThread());
        random = new Random();

        List<Dependency> deps = plugin.getPlugin().getDependencies();
        for (Dependency d : deps)
        {
            if (d.getGroupId().contains("slf4j"))
            {
                hasSlf4jDeps = true;
                break;
            }
        }

        super.execute();
    }

    @Override
    public void startJetty() throws MojoExecutionException
    {
        //Only do enough setup to be able to produce a quickstart-web.xml file to
        //pass onto the forked process to run     

        try
        {
            printSystemProperties();

            //do NOT apply the jettyXml configuration - as the jvmArgs may be needed for it to work 
            if (server == null)
                server = new Server();

            //ensure handler structure enabled
<<<<<<< HEAD
            ServerSupport.configureHandlers(server, contextHandlers, null);
            
=======
            ServerSupport.configureHandlers(server, null);

>>>>>>> f8b029c4
            ServerSupport.configureDefaultConfigurationClasses(server);

            //ensure config of the webapp based on settings in plugin
            configureWebApplication();

            //set the webapp up to do very little other than generate the quickstart-web.xml
            webApp.setCopyWebDir(false);
            webApp.setCopyWebInf(false);
            webApp.setGenerateQuickStart(true);

            if (webApp.getQuickStartWebDescriptor() == null)
            {
                if (forkWebXml == null)
                    forkWebXml = new File(target, "fork-web.xml");

                if (!forkWebXml.getParentFile().exists())
                    forkWebXml.getParentFile().mkdirs();
                if (!forkWebXml.exists())
                    forkWebXml.createNewFile();

                webApp.setQuickStartWebDescriptor(Resource.newResource(forkWebXml));
            }

            //add webapp to our fake server instance
            ServerSupport.addWebApplication(server, webApp);

            //if our server has a thread pool associated we can do annotation scanning multithreaded,
            //otherwise scanning will be single threaded
            QueuedThreadPool tpool = server.getBean(QueuedThreadPool.class);
            if (tpool != null)
                tpool.start();
            else
                webApp.setAttribute(AnnotationConfiguration.MULTI_THREADED, Boolean.FALSE.toString());

            //leave everything unpacked for the forked process to use
            webApp.setPersistTempDirectory(true);

            webApp.start(); //just enough to generate the quickstart

            //save config of the webapp BEFORE we stop
            final File props = prepareConfiguration();

            webApp.stop();

            if (tpool != null)
                tpool.stop();

            List<String> cmd = new ArrayList<>();
            if (StringUtil.isNotBlank(javaPath))
            {
                cmd.add(javaPath);
            }
            else
            {
                cmd.add(getJavaBin());
            }

            if (jvmArgs != null)
            {
                String[] args = jvmArgs.split(" ");
                for (int i = 0; args != null && i < args.length; i++)
                {
                    if (args[i] != null && !"".equals(args[i]))
                        cmd.add(args[i].trim());
                }
            }

            String classPath = getContainerClassPath();
            if (classPath != null && classPath.length() > 0)
            {
                cmd.add("-cp");
                cmd.add(classPath);
            }
            cmd.add(Starter.class.getCanonicalName());

            if (stopPort > 0 && stopKey != null)
            {
                cmd.add("--stop-port");
                cmd.add(Integer.toString(stopPort));
                cmd.add("--stop-key");
                cmd.add(stopKey);
            }
            if (jettyXml != null)
            {
                cmd.add("--jetty-xml");
                cmd.add(jettyXml);
            }

            cmd.add("--props");
            cmd.add(props.getAbsolutePath());

            Path tokenFile = target.toPath().resolve(createToken() + ".txt");
            cmd.add("--token");
            cmd.add(tokenFile.toAbsolutePath().toString());

            if (jettyProperties != null)
            {
                for (String jettyProp : jettyProperties)
                {
                    cmd.add(jettyProp);
                }
            }

            ProcessBuilder builder = new ProcessBuilder(cmd);
            builder.directory(project.getBasedir());

            if (PluginLog.getLog().isDebugEnabled())
                PluginLog.getLog().debug("Forked cli:" + Arrays.toString(cmd.toArray()));

            PluginLog.getLog().info("Forked process starting");

            //set up extra environment vars if there are any
            if (!env.isEmpty())
            {
                builder.environment().putAll(env);
            }

            if (waitForChild)
            {
                builder.inheritIO();
            }
            else
            {
                builder.redirectOutput(new File(target, "jetty.out"));
                builder.redirectErrorStream(true);
            }

            forkedProcess = builder.start();

            if (waitForChild)
            {
                int exitcode = forkedProcess.waitFor();
                PluginLog.getLog().info("Forked execution exit: " + exitcode);
            }
            else
            {
                //just wait until the child has started successfully
                int attempts = maxChildChecks;
                while (!Files.exists(tokenFile) && attempts > 0)
                {
                    Thread.currentThread().sleep(maxChildCheckInterval);
                    --attempts;
                }
                if (attempts <= 0)
                    getLog().info("Couldn't verify success of child startup");
            }
        }
        catch (InterruptedException ex)
        {
            if (forkedProcess != null && waitForChild)
                forkedProcess.destroy();

            throw new MojoExecutionException("Failed to start Jetty within time limit");
        }
        catch (Exception ex)
        {
            if (forkedProcess != null && waitForChild)
                forkedProcess.destroy();

            throw new MojoExecutionException("Failed to create Jetty process", ex);
        }
    }

    public List<String> getProvidedJars() throws MojoExecutionException
    {
        //if we are configured to include the provided dependencies on the plugin's classpath
        //(which mimics being on jetty's classpath vs being on the webapp's classpath), we first
        //try and filter out ones that will clash with jars that are plugin dependencies, then
        //create a new classloader that we setup in the parent chain.
        if (useProvidedScope)
        {

            List<String> provided = new ArrayList<>();
            for (Artifact artifact : project.getArtifacts())
            {
                if (Artifact.SCOPE_PROVIDED.equals(artifact.getScope()) && !isPluginArtifact(artifact))
                {
                    provided.add(artifact.getFile().getAbsolutePath());
                    if (getLog().isDebugEnabled())
                    {
                        getLog().debug("Adding provided artifact: " + artifact);
                    }
                }
            }
            return provided;
        }
        else
            return null;
    }

    public File prepareConfiguration() throws MojoExecutionException
    {
        try
        {
            //work out the configuration based on what is configured in the pom
            File propsFile = new File(target, "fork.props");
            WebAppPropertyConverter.toProperties(webApp, propsFile, contextXml);
            return propsFile;
        }
        catch (Exception e)
        {
            throw new MojoExecutionException("Prepare webapp configuration", e);
        }
    }

    @Override
    public boolean isPluginArtifact(Artifact artifact)
    {
        if (pluginArtifacts == null || pluginArtifacts.isEmpty())
            return false;

        for (Artifact pluginArtifact : pluginArtifacts)
        {
            if (getLog().isDebugEnabled())
            {
                getLog().debug("Checking " + pluginArtifact);
            }
            if (pluginArtifact.getGroupId().equals(artifact.getGroupId()) && pluginArtifact.getArtifactId().equals(artifact.getArtifactId()))
                return true;
        }

        return false;
    }

    private Set<Artifact> getExtraJars()
        throws Exception
    {
        Set<Artifact> extraJars = new HashSet<>();

        List l = pluginArtifacts;
        Artifact pluginArtifact = null;

        if (l != null)
        {

            Iterator itor = l.iterator();
            while (itor.hasNext() && pluginArtifact == null)
            {
                Artifact a = (Artifact)itor.next();
                if (a.getArtifactId().equals(plugin.getArtifactId())) //get the jetty-maven-plugin jar
                {
                    extraJars.add(a);
                }
            }
        }

        return extraJars;
    }

    public String getContainerClassPath() throws Exception
    {
        StringBuilder classPath = new StringBuilder();
        for (Artifact artifact : pluginArtifacts)
        {
            if ("jar".equals(artifact.getType()))
            {
                //ignore slf4j from inside maven
                if (artifact.getGroupId().contains("slf4j") && !hasSlf4jDeps)
                    continue;
                if (classPath.length() > 0)
                {
                    classPath.append(File.pathSeparator);
                }
                classPath.append(artifact.getFile().getAbsolutePath());
            }
        }

        //Any jars that we need from the plugin environment (like the ones containing Starter class)
        Set<Artifact> extraJars = getExtraJars();
        for (Artifact a : extraJars)
        {
            classPath.append(File.pathSeparator);
            classPath.append(a.getFile().getAbsolutePath());
        }

        //Any jars that we need from the project's dependencies because we're useProvided
        List<String> providedJars = getProvidedJars();
        if (providedJars != null && !providedJars.isEmpty())
        {
            for (String jar : providedJars)
            {
                classPath.append(File.pathSeparator);
                classPath.append(jar);
                if (getLog().isDebugEnabled())
                    getLog().debug("Adding provided jar: " + jar);
            }
        }

        return classPath.toString();
    }

    public static String pathSeparators(String path)
    {
        StringBuilder ret = new StringBuilder();
        for (char c : path.toCharArray())
        {
            if ((c == ',') || (c == ':'))
            {
                ret.append(File.pathSeparatorChar);
            }
            else
            {
                ret.append(c);
            }
        }
        return ret.toString();
    }

    private String createToken()
    {
        return Long.toString(random.nextLong() ^ System.currentTimeMillis(), 36).toUpperCase(Locale.ENGLISH);
    }
}<|MERGE_RESOLUTION|>--- conflicted
+++ resolved
@@ -201,13 +201,8 @@
                 server = new Server();
 
             //ensure handler structure enabled
-<<<<<<< HEAD
             ServerSupport.configureHandlers(server, contextHandlers, null);
-            
-=======
-            ServerSupport.configureHandlers(server, null);
-
->>>>>>> f8b029c4
+
             ServerSupport.configureDefaultConfigurationClasses(server);
 
             //ensure config of the webapp based on settings in plugin
