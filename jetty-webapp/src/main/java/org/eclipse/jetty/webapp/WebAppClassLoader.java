//
// ========================================================================
// Copyright (c) 1995-2020 Mort Bay Consulting Pty Ltd and others.
//
// This program and the accompanying materials are made available under
// the terms of the Eclipse Public License 2.0 which is available at
// https://www.eclipse.org/legal/epl-2.0
//
// This Source Code may also be made available under the following
// Secondary Licenses when the conditions for such availability set
// forth in the Eclipse Public License, v. 2.0 are satisfied:
// the Apache License v2.0 which is available at
// https://www.apache.org/licenses/LICENSE-2.0
//
// SPDX-License-Identifier: EPL-2.0 OR Apache-2.0
// ========================================================================
//

package org.eclipse.jetty.webapp;

import java.io.File;
import java.io.IOException;
import java.io.InputStream;
import java.lang.instrument.ClassFileTransformer;
import java.lang.instrument.IllegalClassFormatException;
import java.net.URL;
import java.net.URLClassLoader;
import java.security.CodeSource;
import java.security.PermissionCollection;
import java.security.PrivilegedExceptionAction;
import java.util.ArrayList;
import java.util.Arrays;
import java.util.Collections;
import java.util.Enumeration;
import java.util.HashSet;
import java.util.List;
import java.util.Locale;
import java.util.Set;
import java.util.StringTokenizer;
import java.util.concurrent.CopyOnWriteArrayList;

import org.eclipse.jetty.util.ClassVisibilityChecker;
import org.eclipse.jetty.util.IO;
import org.eclipse.jetty.util.TypeUtil;
import org.eclipse.jetty.util.URIUtil;
import org.eclipse.jetty.util.resource.Resource;
import org.eclipse.jetty.util.resource.ResourceCollection;
import org.slf4j.Logger;
import org.slf4j.LoggerFactory;

/**
 * ClassLoader for HttpContext.
 * <p>
 * Specializes URLClassLoader with some utility and file mapping
 * methods.
 * <p>
 * This loader defaults to the 2.3 servlet spec behavior where non
 * system classes are loaded from the classpath in preference to the
 * parent loader.  Java2 compliant loading, where the parent loader
 * always has priority, can be selected with the
 * {@link org.eclipse.jetty.webapp.WebAppContext#setParentLoaderPriority(boolean)}
 * method and influenced with {@link WebAppContext#isServerClass(Class)} and
 * {@link WebAppContext#isSystemClass(Class)}.
 * <p>
 * If no parent class loader is provided, then the current thread
 * context classloader will be used.  If that is null then the
 * classloader that loaded this class is used as the parent.
 */
public class WebAppClassLoader extends URLClassLoader implements ClassVisibilityChecker
{
    static
    {
        registerAsParallelCapable();
    }

    private static final Logger LOG = LoggerFactory.getLogger(WebAppClassLoader.class);
    private static final ThreadLocal<Boolean> __loadServerClasses = new ThreadLocal<>();

    private final Context _context;
    private final ClassLoader _parent;
    private final Set<String> _extensions = new HashSet<String>();
    private String _name = String.valueOf(hashCode());
    private final List<ClassFileTransformer> _transformers = new CopyOnWriteArrayList<>();

    /**
     * The Context in which the classloader operates.
     */
    public interface Context extends ClassVisibilityChecker
    {

        /**
         * Convert a URL or path to a Resource.
         * The default implementation
         * is a wrapper for {@link Resource#newResource(String)}.
         *
         * @param urlOrPath The URL or path to convert
         * @return The Resource for the URL/path
         * @throws IOException The Resource could not be created.
         */
        Resource newResource(String urlOrPath) throws IOException;

        /**
         * @return Returns the permissions.
         */
        PermissionCollection getPermissions();

        /**
         * @return True if the classloader should delegate first to the parent
         * classloader (standard java behaviour) or false if the classloader
         * should first try to load from WEB-INF/lib or WEB-INF/classes (servlet
         * spec recommendation).
         */
        boolean isParentLoaderPriority();

        String getExtraClasspath();

        boolean isServerResource(String name, URL parentUrl);

        boolean isSystemResource(String name, URL webappUrl);
    }

    /**
     * Run an action with access to ServerClasses
     * <p>Run the passed {@link PrivilegedExceptionAction} with the classloader
     * configured so as to allow server classes to be visible</p>
     *
     * @param <T> The type returned by the action
     * @param action The action to run
     * @param <T> the type of PrivilegedExceptionAction
     * @return The return from the action
     * @throws Exception if thrown by the action
     */
    public static <T> T runWithServerClassAccess(PrivilegedExceptionAction<T> action) throws Exception
    {
        Boolean lsc = __loadServerClasses.get();
        try
        {
            __loadServerClasses.set(true);
            return action.run();
        }
        finally
        {
            if (lsc == null)
                __loadServerClasses.remove();
            else
                __loadServerClasses.set(lsc);
        }
    }

    /**
     * Constructor.
     *
     * @param context the context for this classloader
     * @throws IOException if unable to initialize from context
     */
    public WebAppClassLoader(Context context)
        throws IOException
    {
        this(null, context);
    }

    /**
     * Constructor.
     *
     * @param parent the parent classloader
     * @param context the context for this classloader
     * @throws IOException if unable to initialize classloader
     */
    public WebAppClassLoader(ClassLoader parent, Context context)
        throws IOException
    {
        super(new URL[]{}, parent != null ? parent
            : (Thread.currentThread().getContextClassLoader() != null ? Thread.currentThread().getContextClassLoader()
            : (WebAppClassLoader.class.getClassLoader() != null ? WebAppClassLoader.class.getClassLoader()
            : ClassLoader.getSystemClassLoader())));
        _parent = getParent();
        _context = context;
        if (_parent == null)
            throw new IllegalArgumentException("no parent classloader!");

        _extensions.add(".jar");
        _extensions.add(".zip");

        // TODO remove this system property
        String extensions = System.getProperty(WebAppClassLoader.class.getName() + ".extensions");
        if (extensions != null)
        {
            StringTokenizer tokenizer = new StringTokenizer(extensions, ",;");
            while (tokenizer.hasMoreTokens())
            {
                _extensions.add(tokenizer.nextToken().trim());
            }
        }

        if (context.getExtraClasspath() != null)
            addClassPath(context.getExtraClasspath());
    }

    /**
     * @return the name of the classloader
     */
    public String getName()
    {
        return _name;
    }

    /**
     * @param name the name of the classloader
     */
    public void setName(String name)
    {
        _name = name;
    }

    public Context getContext()
    {
        return _context;
    }

    /**
     * @param resource Comma or semicolon separated path of filenames or URLs
     * pointing to directories or jar files. Directories should end
     * with '/'.
     * @throws IOException if unable to add classpath from resource
     */
    public void addClassPath(Resource resource)
        throws IOException
    {
        if (resource instanceof ResourceCollection)
        {
            for (Resource r : ((ResourceCollection)resource).getResources())
            {
                addClassPath(r);
            }
        }
        else
        {
            addClassPath(resource.toString());
        }
    }

    /**
     * @param classPath Comma or semicolon separated path of filenames or URLs
     * pointing to directories or jar files. Directories should end
     * with '/'.
     * @throws IOException if unable to add classpath
     */
    public void addClassPath(String classPath)
        throws IOException
    {
        if (classPath == null)
            return;

        StringTokenizer tokenizer = new StringTokenizer(classPath, ",;");
        while (tokenizer.hasMoreTokens())
        {
            String token = tokenizer.nextToken().trim();

            if (token.endsWith("*"))
            {
                if (token.length() > 1)
                {
                    token = token.substring(0, token.length() - 1);
                    Resource resource = _context.newResource(token);
                    if (LOG.isDebugEnabled())
                        LOG.debug("Glob Path resource=" + resource);
                    resource = _context.newResource(token);
                    addJars(resource);
                }
                return;
            }

            Resource resource = _context.newResource(token);
            if (LOG.isDebugEnabled())
                LOG.debug("Path resource=" + resource);

            if (resource.isDirectory() && resource instanceof ResourceCollection)
            {
                addClassPath(resource);
            }
            else
            {
                // Resolve file path if possible
                File file = resource.getFile();
                if (file != null)
                {
                    URL url = resource.getURI().toURL();
                    addURL(url);
                }
                else if (resource.isDirectory())
                {
                    addURL(resource.getURI().toURL());
                }
                else
                {
                    if (LOG.isDebugEnabled())
                        LOG.debug("Check file exists and is not nested jar: " + resource);
                    throw new IllegalArgumentException("File not resolvable or incompatible with URLClassloader: " + resource);
                }
            }
        }
    }

    /**
     * @param file Checks if this file type can be added to the classpath.
     */
    private boolean isFileSupported(String file)
    {
        int dot = file.lastIndexOf('.');
        return dot != -1 && _extensions.contains(file.substring(dot));
    }

    /**
     * Add elements to the class path for the context from the jar and zip files found
     * in the specified resource.
     *
     * @param lib the resource that contains the jar and/or zip files.
     */
    public void addJars(Resource lib)
    {
        if (lib.exists() && lib.isDirectory())
        {
            String[] entries = lib.list();
            if (entries != null)
            {
                Arrays.sort(entries);

                for (String entry : entries)
                {
                    try
                    {
                        Resource resource = lib.addPath(entry);
                        if (LOG.isDebugEnabled())
                            LOG.debug("addJar - {}", resource);
                        String fnlc = resource.getName().toLowerCase(Locale.ENGLISH);
                        // don't check if this is a directory (prevents use of symlinks), see Bug 353165
                        if (isFileSupported(fnlc))
                        {
                            String jar = URIUtil.encodeSpecific(resource.toString(), ",;");
                            addClassPath(jar);
                        }
                    }
                    catch (Exception ex)
                    {
                        LOG.warn(Log.EXCEPTION, ex);
                    }
<<<<<<< HEAD
                }
                catch (Exception ex)
                {
                    LOG.warn("Unable to load WEB-INF/lib JAR {}", files[f], ex);
=======
>>>>>>> e632d245
                }
            }
        }
    }

    @Override
    public PermissionCollection getPermissions(CodeSource cs)
    {
        PermissionCollection permissions = _context.getPermissions();
        PermissionCollection pc = (permissions == null) ? super.getPermissions(cs) : permissions;
        return pc;
    }

    @Override
    public Enumeration<URL> getResources(String name) throws IOException
    {
        List<URL> fromParent = new ArrayList<>();
        List<URL> fromWebapp = new ArrayList<>();

        Enumeration<URL> urls = _parent.getResources(name);
        while (urls != null && urls.hasMoreElements())
        {
            URL url = urls.nextElement();
            if (Boolean.TRUE.equals(__loadServerClasses.get()) || !_context.isServerResource(name, url))
                fromParent.add(url);
        }

        urls = this.findResources(name);
        while (urls != null && urls.hasMoreElements())
        {
            URL url = urls.nextElement();
            if (!_context.isSystemResource(name, url) || fromParent.isEmpty())
                fromWebapp.add(url);
        }

        List<URL> resources;

        if (_context.isParentLoaderPriority())
        {
            fromParent.addAll(fromWebapp);
            resources = fromParent;
        }
        else
        {
            fromWebapp.addAll(fromParent);
            resources = fromWebapp;
        }

        if (LOG.isDebugEnabled())
            LOG.debug("getResources {} {}", name, resources);

        return Collections.enumeration(resources);
    }

    /**
     * Get a resource from the classloader
     *
     * NOTE: this method provides a convenience of hacking off a leading /
     * should one be present. This is non-standard and it is recommended
     * to not rely on this behavior
     */
    @Override
    public URL getResource(String name)
    {
        URL resource = null;
        if (_context.isParentLoaderPriority())
        {
            URL parentUrl = _parent.getResource(name);

            // return if we have a url the webapp is allowed to see
            if (parentUrl != null &&
                (Boolean.TRUE.equals(__loadServerClasses.get()) ||
                    !_context.isServerResource(name, parentUrl)))
                resource = parentUrl;
            else
            {
                URL webappUrl = this.findResource(name);

                // If found here then OK to use regardless of system or server classes
                // If it is a system resource, we've already tried to load from parent, so
                // would have returned it.
                // If it is a server resource, doesn't matter as we have loaded it from the 
                // webapp
                if (webappUrl != null)
                    resource = webappUrl;
            }
        }
        else
        {
            URL webappUrl = this.findResource(name);

            if (webappUrl != null && !_context.isSystemResource(name, webappUrl))
                resource = webappUrl;
            else
            {

                // Couldn't find or see a webapp resource, so try a parent
                URL parentUrl = _parent.getResource(name);
                if (parentUrl != null &&
                    (Boolean.TRUE.equals(__loadServerClasses.get()) ||
                        !_context.isServerResource(name, parentUrl)))
                    resource = parentUrl;
                    // We couldn't find a parent resource, so OK to return a webapp one if it exists
                    // and we just couldn't see it before
                else if (webappUrl != null)
                    resource = webappUrl;
            }
        }

        // Perhaps this failed due to leading /
        if (resource == null && name.startsWith("/"))
            resource = getResource(name.substring(1));

        if (LOG.isDebugEnabled())
            LOG.debug("getResource {} {}", name, resource);

        return resource;
    }

    @Override
    protected Class<?> loadClass(String name, boolean resolve) throws ClassNotFoundException
    {
        synchronized (getClassLoadingLock(name))
        {
            ClassNotFoundException ex = null;
            Class<?> parentClass = null;
            Class<?> webappClass = null;

            // Has this loader loaded the class already?
            webappClass = findLoadedClass(name);
            if (webappClass != null)
            {
                if (LOG.isDebugEnabled())
                    LOG.debug("found webapp loaded {}", webappClass);
                return webappClass;
            }

            // Should we try the parent loader first?
            if (_context.isParentLoaderPriority())
            {
                // Try the parent loader
                try
                {
                    parentClass = _parent.loadClass(name);
                    if (parentClass == null)
                        throw new ClassNotFoundException("Bad ClassLoader: returned null for loadClass(" + name + ")");

                    // If the webapp is allowed to see this class
                    if (Boolean.TRUE.equals(__loadServerClasses.get()) || !_context.isServerClass(parentClass))
                    {
                        if (LOG.isDebugEnabled())
                            LOG.debug("PLP parent loaded {}", parentClass);
                        return parentClass;
                    }
                }
                catch (ClassNotFoundException e)
                {
                    // Save it for later
                    ex = e;
                }

                // Try the webapp loader
                try
                {
                    // If found here then OK to use regardless of system or server classes
                    // If it is a system class, we've already tried to load from parent, so
                    // would have returned it.
                    // If it is a server class, doesn't matter as we have loaded it from the 
                    // webapp
                    webappClass = this.findClass(name);
                    if (resolve)
                        resolveClass(webappClass);
                    if (LOG.isDebugEnabled())
                        LOG.debug("PLP webapp loaded {}", webappClass);
                    return webappClass;
                }
                catch (ClassNotFoundException e)
                {
                    if (ex == null)
                        ex = e;
                    else if (e != ex)
                        ex.addSuppressed(e);
                }

                throw ex;
            }
            else
            {
                // Not parent loader priority, so...
                webappClass = loadAsResource(name, true);
                if (webappClass != null)
                {
                    return webappClass;
                }

                // Try the parent loader
                try
                {
                    parentClass = _parent.loadClass(name);
                    // If the webapp is allowed to see this class
                    if (Boolean.TRUE.equals(__loadServerClasses.get()) || !_context.isServerClass(parentClass))
                    {
                        if (LOG.isDebugEnabled())
                            LOG.debug("WAP parent loaded {}", parentClass);
                        return parentClass;
                    }
                }
                catch (ClassNotFoundException e)
                {
                    ex = e;
                }

                // We couldn't find a parent class, so OK to return a webapp one if it exists 
                // and we just couldn't see it before 
                webappClass = loadAsResource(name, false);
                if (webappClass != null)
                {
                    return webappClass;
                }

                throw ex == null ? new ClassNotFoundException(name) : ex;
            }
        }
    }

    public void addTransformer(ClassFileTransformer transformer)
    {
        _transformers.add(transformer);
    }

    public boolean removeTransformer(ClassFileTransformer transformer)
    {
        return _transformers.remove(transformer);
    }

    /**
     * Look for the classname as a resource to avoid loading a class that is
     * potentially a system resource.
     *
     * @param name the name of the class to load
     * @param checkSystemResource if true and the class isn't a system class we return it
     * @return the loaded class
     * @throws ClassNotFoundException if the class cannot be found
     */
    protected Class<?> loadAsResource(final String name, boolean checkSystemResource) throws ClassNotFoundException
    {
        // Try the webapp classloader first
        // Look in the webapp classloader as a resource, to avoid 
        // loading a system class.
        Class<?> webappClass = null;
        String path = TypeUtil.toClassReference(name);
        URL webappUrl = findResource(path);

        if (webappUrl != null && (!checkSystemResource || !_context.isSystemResource(name, webappUrl)))
        {

            webappClass = this.foundClass(name, webappUrl);
            resolveClass(webappClass);
            if (LOG.isDebugEnabled())
                LOG.debug("WAP webapp loaded {}", webappClass);
        }

        return webappClass;
    }

    @Override
    protected Class<?> findClass(final String name) throws ClassNotFoundException
    {
        if (_transformers.isEmpty())
        {
            return super.findClass(name);
        }

        String path = TypeUtil.toClassReference(name);
        URL url = findResource(path);
        if (url == null)
            throw new ClassNotFoundException(name);
        return foundClass(name, url);
    }

    protected Class<?> foundClass(final String name, URL url) throws ClassNotFoundException
    {
        if (_transformers.isEmpty())
            return super.findClass(name);

        InputStream content = null;
        try
        {
            content = url.openStream();
            byte[] bytes = IO.readBytes(content);

            if (LOG.isDebugEnabled())
                LOG.debug("foundClass({}) url={} cl={}", name, url, this);

            for (ClassFileTransformer transformer : _transformers)
            {
                byte[] tmp = transformer.transform(this, name, null, null, bytes);
                if (tmp != null)
                    bytes = tmp;
            }

            return defineClass(name, bytes, 0, bytes.length);
        }
        catch (IOException e)
        {
            throw new ClassNotFoundException(name, e);
        }
        catch (IllegalClassFormatException e)
        {
            throw new ClassNotFoundException(name, e);
        }
        finally
        {
            if (content != null)
            {
                try
                {
                    content.close();
                }
                catch (IOException e)
                {
                    throw new ClassNotFoundException(name, e);
                }
            }
        }
    }

    @Override
    public void close() throws IOException
    {
        super.close();
    }

    @Override
    public String toString()
    {
        return String.format("%s{%s}@%x", this.getClass().getSimpleName(), _name, hashCode());
    }

    @Override
    public boolean isSystemClass(Class<?> clazz)
    {
        return _context.isSystemClass(clazz);
    }

    @Override
    public boolean isServerClass(Class<?> clazz)
    {
        return _context.isServerClass(clazz);
    }
}<|MERGE_RESOLUTION|>--- conflicted
+++ resolved
@@ -342,15 +342,8 @@
                     }
                     catch (Exception ex)
                     {
-                        LOG.warn(Log.EXCEPTION, ex);
+                        LOG.warn("Unable to load WEB-INF/lib JAR {}", entry, ex);
                     }
-<<<<<<< HEAD
-                }
-                catch (Exception ex)
-                {
-                    LOG.warn("Unable to load WEB-INF/lib JAR {}", files[f], ex);
-=======
->>>>>>> e632d245
                 }
             }
         }
