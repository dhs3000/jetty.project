--- conflicted
+++ resolved
@@ -50,16 +50,7 @@
         // PlusConfiguration) to choosing where the webapp will unpack itself.
         WebAppContext webapp = new WebAppContext();
         webapp.setContextPath("/");
-<<<<<<< HEAD
-        File warFile = new File("../../tests/test-jmx/jmx-webapp/target/jmx-webapp");
-        if (!warFile.exists())
-            warFile = new File("tests/test-jmx/jmx-webapp/target/jmx-webapp");
-        if (!warFile.exists())
-            throw new IllegalArgumentException();
-
-=======
         File warFile = JettyDistribution.resolve("demo-base/webapps/async-rest.war").toFile();
->>>>>>> cd38756e
         webapp.setWar(warFile.getAbsolutePath());
 
         // A WebAppContext is a ContextHandler as well so it needs to be set to
