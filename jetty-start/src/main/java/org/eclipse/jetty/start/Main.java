--- conflicted
+++ resolved
@@ -505,7 +505,6 @@
             }
         }
 
-<<<<<<< HEAD
         // Enables/Disable
         for (String module : args.getDisable())
         {
@@ -516,8 +515,6 @@
             enable(args,module,true);
         }
         
-=======
->>>>>>> c1517fe8
         // Informational command line, don't run jetty
         if (!args.isRun())
         {
