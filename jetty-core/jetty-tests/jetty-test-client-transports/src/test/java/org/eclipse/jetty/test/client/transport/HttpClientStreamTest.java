//
// ========================================================================
// Copyright (c) 1995 Mort Bay Consulting Pty Ltd and others.
//
// This program and the accompanying materials are made available under the
// terms of the Eclipse Public License v. 2.0 which is available at
// https://www.eclipse.org/legal/epl-2.0, or the Apache License, Version 2.0
// which is available at https://www.apache.org/licenses/LICENSE-2.0.
//
// SPDX-License-Identifier: EPL-2.0 OR Apache-2.0
// ========================================================================
//

package org.eclipse.jetty.test.client.transport;

import java.io.ByteArrayInputStream;
import java.io.IOException;
import java.io.InputStream;
import java.io.InterruptedIOException;
import java.io.OutputStream;
import java.net.URI;
import java.nio.ByteBuffer;
import java.nio.channels.AsynchronousCloseException;
import java.nio.charset.StandardCharsets;
import java.nio.file.Files;
import java.nio.file.Path;
import java.nio.file.Paths;
import java.nio.file.StandardOpenOption;
import java.time.Duration;
import java.util.Arrays;
import java.util.List;
import java.util.Random;
import java.util.concurrent.CopyOnWriteArrayList;
import java.util.concurrent.CountDownLatch;
import java.util.concurrent.ExecutionException;
import java.util.concurrent.TimeUnit;
import java.util.concurrent.TimeoutException;
import java.util.concurrent.atomic.AtomicBoolean;
import java.util.concurrent.atomic.AtomicInteger;
import java.util.concurrent.atomic.AtomicLong;
import java.util.concurrent.atomic.AtomicReference;

import org.eclipse.jetty.client.AsyncRequestContent;
import org.eclipse.jetty.client.BufferingResponseListener;
import org.eclipse.jetty.client.ByteBufferRequestContent;
import org.eclipse.jetty.client.BytesRequestContent;
import org.eclipse.jetty.client.CompletableResponseListener;
import org.eclipse.jetty.client.ContentResponse;
import org.eclipse.jetty.client.InputStreamRequestContent;
import org.eclipse.jetty.client.InputStreamResponseListener;
import org.eclipse.jetty.client.MultiplexConnectionPool;
import org.eclipse.jetty.client.OutputStreamRequestContent;
import org.eclipse.jetty.client.Response;
import org.eclipse.jetty.client.Result;
import org.eclipse.jetty.http.HttpFields;
import org.eclipse.jetty.http.HttpHeader;
import org.eclipse.jetty.http.HttpStatus;
import org.eclipse.jetty.io.ByteBufferAccumulator;
import org.eclipse.jetty.io.Content;
import org.eclipse.jetty.server.Handler;
import org.eclipse.jetty.server.Request;
import org.eclipse.jetty.toolchain.test.MavenTestingUtils;
import org.eclipse.jetty.util.BufferUtil;
import org.eclipse.jetty.util.Callback;
import org.eclipse.jetty.util.CompletableTask;
import org.eclipse.jetty.util.IO;
import org.eclipse.jetty.util.NanoTime;
import org.eclipse.jetty.util.component.LifeCycle;
import org.junit.jupiter.api.Assertions;
import org.junit.jupiter.api.Assumptions;
import org.junit.jupiter.api.Tag;
import org.junit.jupiter.params.ParameterizedTest;
import org.junit.jupiter.params.provider.MethodSource;
import org.slf4j.Logger;
import org.slf4j.LoggerFactory;

import static org.awaitility.Awaitility.await;
import static org.hamcrest.MatcherAssert.assertThat;
import static org.hamcrest.Matchers.instanceOf;
import static org.hamcrest.Matchers.is;
import static org.hamcrest.Matchers.lessThanOrEqualTo;
import static org.junit.jupiter.api.Assertions.assertArrayEquals;
import static org.junit.jupiter.api.Assertions.assertEquals;
import static org.junit.jupiter.api.Assertions.assertFalse;
import static org.junit.jupiter.api.Assertions.assertInstanceOf;
import static org.junit.jupiter.api.Assertions.assertNotNull;
import static org.junit.jupiter.api.Assertions.assertSame;
import static org.junit.jupiter.api.Assertions.assertThrows;
import static org.junit.jupiter.api.Assertions.assertTrue;

public class HttpClientStreamTest extends AbstractTest
{
    private static final Logger LOG = LoggerFactory.getLogger(HttpClientStreamTest.class);

    @ParameterizedTest
    @MethodSource("transports")
    public void testFileUpload(Transport transport) throws Exception
    {
        // Prepare a big file to upload
        Path targetTestsDir = MavenTestingUtils.getTargetTestingPath();
        Files.createDirectories(targetTestsDir);
        Path upload = Paths.get(targetTestsDir.toString(), "http_client_upload.big");
        try (OutputStream output = Files.newOutputStream(upload, StandardOpenOption.CREATE))
        {
            byte[] kb = new byte[1024];
            for (int i = 0; i < 10 * 1024; ++i)
            {
                output.write(kb);
            }
        }

        start(transport, new Handler.Abstract()
        {
            @Override
            public boolean handle(Request request, org.eclipse.jetty.server.Response response, Callback callback) throws Exception
            {
                response.setStatus(200);
                response.getHeaders().put(HttpFields.CONTENT_LENGTH_0);
                Content.Sink.write(response, false, null);

                Content.Source.consumeAll(request);

                callback.succeeded();
                return true;
            }
        });

        AtomicLong requestTime = new AtomicLong();
        ContentResponse response = client.newRequest(newURI(transport))
            .file(upload)
            .onRequestSuccess(request -> requestTime.set(NanoTime.now()))
            .timeout(2, TimeUnit.MINUTES)
            .send();
        long responseTime = NanoTime.now();

        assertEquals(200, response.getStatus());
        assertTrue(NanoTime.isBeforeOrSame(requestTime.get(), responseTime));

        // Give some time to the server to consume the request content
        // This is just to avoid exception traces in the test output
        Thread.sleep(1000);
    }

    @ParameterizedTest
    @MethodSource("transports")
    public void testDownload(Transport transport) throws Exception
    {
        byte[] data = new byte[128 * 1024];
        byte value = 1;
        Arrays.fill(data, value);
        start(transport, new Handler.Abstract()
        {
            @Override
            public boolean handle(Request request, org.eclipse.jetty.server.Response response, Callback callback)
            {
                response.write(true, ByteBuffer.wrap(data), callback);
                return true;
            }
        });

        InputStreamResponseListener listener = new InputStreamResponseListener();
        client.newRequest(newURI(transport))
            .send(listener);
        Response response = listener.get(5, TimeUnit.SECONDS);
        assertNotNull(response);
        assertEquals(200, response.getStatus());

        InputStream input = listener.getInputStream();
        assertNotNull(input);

        int length = 0;
        while (input.read() == value)
        {
            if (length % 100 == 0)
                Thread.sleep(1);
            ++length;
        }

        assertEquals(data.length, length);

        Result result = listener.await(5, TimeUnit.SECONDS);
        assertNotNull(result);
        assertFalse(result.isFailed());
        assertSame(response, result.getResponse());
    }

    @ParameterizedTest
    @MethodSource("transports")
    public void testDownloadOfUTF8Content(Transport transport) throws Exception
    {
        byte[] data = new byte[]{(byte)0xC3, (byte)0xA8}; // UTF-8 representation of &egrave;
        start(transport, new Handler.Abstract()
        {
            @Override
            public boolean handle(Request request, org.eclipse.jetty.server.Response response, Callback callback)
            {
                response.write(true, ByteBuffer.wrap(data), callback);
                return true;
            }
        });

        InputStreamResponseListener listener = new InputStreamResponseListener();
        client.newRequest(newURI(transport))
            .send(listener);
        Response response = listener.get(5, TimeUnit.SECONDS);
        assertNotNull(response);
        assertEquals(200, response.getStatus());

        InputStream input = listener.getInputStream();
        assertNotNull(input);

        for (byte b : data)
        {
            int read = input.read();
            assertTrue(read >= 0);
            assertEquals(b & 0xFF, read);
        }

        assertEquals(-1, input.read());

        Result result = listener.await(5, TimeUnit.SECONDS);
        assertNotNull(result);
        assertFalse(result.isFailed());
        assertSame(response, result.getResponse());
    }

    @ParameterizedTest
    @MethodSource("transports")
    @Tag("DisableLeakTracking:client:H2")
    @Tag("DisableLeakTracking:client:H2C")
    public void testDownloadWithFailure(Transport transport) throws Exception
    {
        byte[] data = new byte[64 * 1024];
        byte value = 1;
        Arrays.fill(data, value);
        start(transport, new Handler.Abstract()
        {
            @Override
            public boolean handle(Request request, org.eclipse.jetty.server.Response response, Callback callback) throws Exception
            {
                // Say we want to send this much...
                response.getHeaders().put(HttpHeader.CONTENT_LENGTH, 2 * data.length);
                // ...but write only half...
                Content.Sink.write(response, false, ByteBuffer.wrap(data));
                // ...then shutdown output
                request.getConnectionMetaData().getConnection().getEndPoint().shutdownOutput();
                callback.succeeded();
                return true;
            }
        });

        InputStreamResponseListener listener = new InputStreamResponseListener();
        client.newRequest(newURI(transport))
            .send(listener);
        Response response = listener.get(5, TimeUnit.SECONDS);
        assertNotNull(response);
        assertEquals(200, response.getStatus());

        InputStream input = listener.getInputStream();
        assertNotNull(input);

        AtomicInteger length = new AtomicInteger();

        assertThrows(IOException.class, () ->
        {
            while (input.read() == value)
            {
                if (length.incrementAndGet() % 100 == 0)
                    Thread.sleep(1);
            }
        });

        assertThat(length.get(), lessThanOrEqualTo(data.length));

        Result result = listener.await(5, TimeUnit.SECONDS);
        assertNotNull(result);
        assertTrue(result.isFailed());
    }

    @ParameterizedTest
    @MethodSource("transports")
    @Tag("DisableLeakTracking:client:FCGI")
    public void testInputStreamResponseListenerClosedBeforeReading(Transport transport) throws Exception
    {
        start(transport, new Handler.Abstract()
        {
            @Override
            public boolean handle(Request request, org.eclipse.jetty.server.Response response, Callback callback)
            {
                Content.copy(request, response, callback);
                return true;
            }
        });

        InputStreamResponseListener listener = new InputStreamResponseListener();
        InputStream stream = listener.getInputStream();
        // Close the stream immediately.
        stream.close();

        client.newRequest(newURI(transport))
            .body(new BytesRequestContent(new byte[]{0, 1, 2, 3}))
            .send(listener);
        Response response = listener.get(5, TimeUnit.SECONDS);
        assertEquals(200, response.getStatus());

        assertThrows(IOException.class, stream::read);
    }

    @ParameterizedTest
    @MethodSource("transports")
    @Tag("DisableLeakTracking:client:HTTP")
    @Tag("DisableLeakTracking:client:HTTPS")
    @Tag("DisableLeakTracking:client:FCGI")
    @Tag("DisableLeakTracking:client:UNIX_DOMAIN")
    public void testInputStreamResponseListenerClosedBeforeContent(Transport transport) throws Exception
    {
        AtomicReference<HandlerContext> contextRef = new AtomicReference<>();
        start(transport, new Handler.Abstract()
        {
            @Override
            public boolean handle(Request request, org.eclipse.jetty.server.Response response, Callback callback) throws Exception
            {
                contextRef.set(new HandlerContext(request, response, callback));
                Content.Sink.write(response, false, null);
                return true;
            }
        });

        CountDownLatch latch = new CountDownLatch(1);
        InputStreamResponseListener listener = new InputStreamResponseListener()
        {
            @Override
            public void onContent(Response response, Content.Chunk chunk, Runnable demander)
            {
                super.onContent(response, chunk, demander);
                latch.countDown();
            }
        };
        client.newRequest(newURI(transport))
            .send(listener);

        Response response = listener.get(5, TimeUnit.SECONDS);
        assertEquals(HttpStatus.OK_200, response.getStatus());

        InputStream input = listener.getInputStream();
        input.close();

        HandlerContext handlerContext = contextRef.get();
        handlerContext.response().write(true, ByteBuffer.allocate(1024), handlerContext.callback());

        assertTrue(latch.await(5, TimeUnit.SECONDS));

        assertThrows(IOException.class, input::read);
    }

    @ParameterizedTest
    @MethodSource("transports")
    @Tag("DisableLeakTracking:client")
    public void testInputStreamResponseListenerClosedWhileWaiting(Transport transport) throws Exception
    {
        byte[] chunk1 = new byte[]{0, 1};
        byte[] chunk2 = new byte[]{2, 3};
        start(transport, new Handler.Abstract()
        {
            @Override
            public boolean handle(Request request, org.eclipse.jetty.server.Response response, Callback callback) throws Exception
            {
                response.getHeaders().put(HttpHeader.CONTENT_LENGTH, chunk1.length + chunk2.length);
                Content.Sink.write(response, false, ByteBuffer.wrap(chunk1));
                response.write(true, ByteBuffer.wrap(chunk2), callback);
                return true;
            }
        });

        CountDownLatch failedLatch = new CountDownLatch(1);
        CountDownLatch contentLatch = new CountDownLatch(1);
        InputStreamResponseListener listener = new InputStreamResponseListener()
        {
            @Override
            public void onContent(Response response, Content.Chunk chunk, Runnable demander)
            {
                super.onContent(response, chunk, demander);
                contentLatch.countDown();
            }

            @Override
            public void onFailure(Response response, Throwable failure)
            {
                super.onFailure(response, failure);
                failedLatch.countDown();
            }
        };
        client.newRequest(newURI(transport))
            .send(listener);
        Response response = listener.get(5, TimeUnit.SECONDS);
        assertEquals(HttpStatus.OK_200, response.getStatus());

        // Wait until we get some content.
        assertTrue(contentLatch.await(5, TimeUnit.SECONDS));

        // Close the stream.
        InputStream stream = listener.getInputStream();
        stream.close();

        // Make sure that the callback has been invoked.
        assertTrue(failedLatch.await(5, TimeUnit.SECONDS));
    }

    @ParameterizedTest
    @MethodSource("transports")
    @Tag("DisableLeakTracking:client:HTTP")
    @Tag("DisableLeakTracking:client:HTTPS")
    @Tag("DisableLeakTracking:client:FCGI")
    @Tag("DisableLeakTracking:client:UNIX_DOMAIN")
    public void testInputStreamResponseListenerFailedWhileWaiting(Transport transport) throws Exception
    {
        start(transport, new Handler.Abstract()
        {
            @Override
            public boolean handle(Request request, org.eclipse.jetty.server.Response response, Callback callback)
            {
                byte[] data = new byte[1024];
                response.getHeaders().put(HttpHeader.CONTENT_LENGTH, data.length);
                response.write(true, ByteBuffer.wrap(data), callback);
                return true;
            }
        });

        CountDownLatch failedLatch = new CountDownLatch(1);
        CountDownLatch contentLatch = new CountDownLatch(1);
        InputStreamResponseListener listener = new InputStreamResponseListener()
        {
            @Override
            public void onContent(Response response, Content.Chunk chunk, Runnable demander)
            {
                super.onContent(response, chunk, demander);
                contentLatch.countDown();
            }

            @Override
            public void onFailure(Response response, Throwable failure)
            {
                super.onFailure(response, failure);
                failedLatch.countDown();
            }
        };
        client.newRequest(newURI(transport))
            .send(listener);
        Response response = listener.get(5, TimeUnit.SECONDS);
        assertEquals(HttpStatus.OK_200, response.getStatus());

        // Wait until we get some content.
        assertTrue(contentLatch.await(5, TimeUnit.SECONDS));

        // Abort the response.
        response.abort(new Exception());

        // Make sure that the callback has been invoked.
        assertTrue(failedLatch.await(5, TimeUnit.SECONDS));
    }

    @ParameterizedTest
    @MethodSource("transports")
    public void testInputStreamResponseListenerFailedBeforeResponse(Transport transport) throws Exception
    {
        // Failure to connect is based on TCP connection refused
        // (as the server is stopped), which does not work for UDP.
        Assumptions.assumeTrue(transport != Transport.H3);

        start(transport, new EmptyServerHandler());
        URI uri = newURI(transport);
        server.stop();

        InputStreamResponseListener listener = new InputStreamResponseListener();
        // Connect to the wrong port
        client.newRequest(uri)
            .send(listener);
        Result result = listener.await(5, TimeUnit.SECONDS);
        assertNotNull(result);
    }

    @ParameterizedTest
    @MethodSource("transports")
    @Tag("DisableLeakTracking:client")
    @Tag("DisableLeakTracking:server:FCGI")
    public void testInputStreamContentProviderThrowingWhileReading(Transport transport) throws Exception
    {
        start(transport, new Handler.Abstract()
        {
            @Override
            public boolean handle(Request request, org.eclipse.jetty.server.Response response, Callback callback)
            {
                Content.copy(request, response, callback);
                return true;
            }
        });

        byte[] data = new byte[]{0, 1, 2, 3};
        ExecutionException e = assertThrows(ExecutionException.class, () ->
            client.newRequest(newURI(transport))
                .body(new InputStreamRequestContent(new InputStream()
                {
                    private int index = 0;

                    @Override
                    public int read()
                    {
                        // Will eventually throw ArrayIndexOutOfBounds
                        return data[index++] & 0xFF;
                    }
                }, data.length / 2))
                .timeout(5, TimeUnit.SECONDS)
                .send());
        assertThat(e.getCause(), instanceOf(ArrayIndexOutOfBoundsException.class));
    }

    @ParameterizedTest
    @MethodSource("transports")
    @Tag("DisableLeakTracking:client:HTTP")
    @Tag("DisableLeakTracking:client:HTTPS")
    @Tag("DisableLeakTracking:client:H3")
    @Tag("DisableLeakTracking:client:FCGI")
    @Tag("DisableLeakTracking:client:UNIX_DOMAIN")
    @Tag("flaky")
    public void testDownloadWithCloseBeforeContent(Transport transport) throws Exception
    {
        byte[] data = new byte[128 * 1024];
        byte value = 3;
        Arrays.fill(data, value);
        CountDownLatch latch = new CountDownLatch(1);
        start(transport, new Handler.Abstract()
        {
            @Override
            public boolean handle(Request request, org.eclipse.jetty.server.Response response, Callback callback) throws Exception
            {
                Content.Sink.write(response, false, null);

                try
                {
                    assertTrue(latch.await(5, TimeUnit.SECONDS));
                }
                catch (InterruptedException e)
                {
                    throw new InterruptedIOException();
                }

                response.write(true, ByteBuffer.wrap(data), callback);
                return true;
            }
        });

        InputStreamResponseListener listener = new InputStreamResponseListener();
        client.newRequest(newURI(transport))
            .send(listener);
        Response response = listener.get(5, TimeUnit.SECONDS);
        assertNotNull(response);
        assertEquals(200, response.getStatus());

        InputStream input = listener.getInputStream();
        assertNotNull(input);
        input.close();

        latch.countDown();

        IOException ioException = assertThrows(IOException.class, input::read);
        assertTrue(ioException instanceof AsynchronousCloseException || ioException.getCause() instanceof AsynchronousCloseException);
    }

    @ParameterizedTest
    @Tag("flaky")
    @Tag("DisableLeakTracking:client:HTTP")
    @Tag("DisableLeakTracking:client:HTTPS")
    @Tag("DisableLeakTracking:client:FCGI")
    @Tag("DisableLeakTracking:client:UNIX_DOMAIN")
    @MethodSource("transports")
    public void testDownloadWithCloseMiddleOfContent(Transport transport) throws Exception
    {
        byte[] data1 = new byte[1024];
        Arrays.fill(data1, (byte)1);
        byte[] data2 = new byte[1024];
        Arrays.fill(data2, (byte)2);
        CountDownLatch latch = new CountDownLatch(1);
        start(transport, new Handler.Abstract()
        {
            @Override
            public boolean handle(Request request, org.eclipse.jetty.server.Response response, Callback callback) throws Exception
            {
                Content.Sink.write(response, false, ByteBuffer.wrap(data1));

                try
                {
                    assertTrue(latch.await(5, TimeUnit.SECONDS));
                }
                catch (InterruptedException e)
                {
                    throw new InterruptedIOException();
                }

                response.write(true, ByteBuffer.wrap(data2), callback);
                return true;
            }
        });

        InputStreamResponseListener listener = new InputStreamResponseListener();
        client.newRequest(newURI(transport))
            .send(listener);
        Response response = listener.get(5, TimeUnit.SECONDS);
        assertNotNull(response);
        assertEquals(200, response.getStatus());

        InputStream input = listener.getInputStream();
        assertNotNull(input);

        for (byte datum1 : data1)
        {
            assertEquals(datum1, input.read());
        }

        input.close();

        latch.countDown();

        assertThrows(AsynchronousCloseException.class, input::read);
    }

    @ParameterizedTest
    @MethodSource("transports")
    public void testDownloadWithCloseEndOfContent(Transport transport) throws Exception
    {
        byte[] data = new byte[1024];
        start(transport, new Handler.Abstract()
        {
            @Override
            public boolean handle(Request request, org.eclipse.jetty.server.Response response, Callback callback)
            {
                response.write(true, ByteBuffer.wrap(data), callback);
                return true;
            }
        });

        InputStreamResponseListener listener = new InputStreamResponseListener();
        client.newRequest(newURI(transport))
            .send(listener);
        Response response = listener.get(5, TimeUnit.SECONDS);
        assertNotNull(response);
        assertEquals(200, response.getStatus());

        InputStream input = listener.getInputStream();
        assertNotNull(input);

        for (byte datum : data)
        {
            assertEquals(datum, input.read());
        }

        // Read EOF
        assertEquals(-1, input.read());

        input.close();

        // Must not throw
        assertEquals(-1, input.read());
    }

    @ParameterizedTest
    @MethodSource("transports")
    public void testUploadWithDeferredContentProviderFromInputStream(Transport transport) throws Exception
    {
        start(transport, new Handler.Abstract()
        {
            @Override
            public boolean handle(Request request, org.eclipse.jetty.server.Response response, Callback callback)
            {
                Content.copy(request, response, callback);
                return true;
            }
        });

        CountDownLatch requestSentLatch = new CountDownLatch(1);
        CountDownLatch responseLatch = new CountDownLatch(1);
        try (AsyncRequestContent content = new AsyncRequestContent())
        {
            client.newRequest(newURI(transport))
                .body(content)
                .onRequestCommit((request) -> requestSentLatch.countDown())
                .send(result ->
                {
                    if (result.isSucceeded() && result.getResponse().getStatus() == 200)
                        responseLatch.countDown();
                });

            // Make sure we provide the content *after* the request has been "sent".
            assertTrue(requestSentLatch.await(5, TimeUnit.SECONDS));

            try (ByteArrayInputStream input = new ByteArrayInputStream(new byte[1024]))
            {
                byte[] buffer = new byte[200];
                int read;
                while ((read = input.read(buffer)) >= 0)
                {
                    content.write(ByteBuffer.wrap(buffer, 0, read), Callback.NOOP);
                }
            }
        }
        assertTrue(responseLatch.await(5, TimeUnit.SECONDS));
    }

    @ParameterizedTest
    @MethodSource("transports")
    public void testUploadWithDeferredContentAvailableCallbacksNotifiedOnce(Transport transport) throws Exception
    {
        start(transport, new Handler.Abstract()
        {
            @Override
            public boolean handle(Request request, org.eclipse.jetty.server.Response response, Callback callback)
            {
                Content.copy(request, response, callback);
                return true;
            }
        });

        CountDownLatch latch = new CountDownLatch(1);
        AtomicInteger succeeds = new AtomicInteger();
        try (AsyncRequestContent content = new AsyncRequestContent())
        {
            // Make the content immediately available.
            content.write(ByteBuffer.allocate(1024), new Callback()
            {
                @Override
                public void succeeded()
                {
                    succeeds.incrementAndGet();
                }
            });

            client.newRequest(newURI(transport))
                .body(content)
                .send(result ->
                {
                    if (result.isSucceeded() && result.getResponse().getStatus() == 200)
                        latch.countDown();
                });
        }
        assertTrue(latch.await(5, TimeUnit.SECONDS));
        assertEquals(1, succeeds.get());
    }

    @ParameterizedTest
    @MethodSource("transports")
    public void testUploadWithDeferredContentProviderRacingWithSend(Transport transport) throws Exception
    {
        start(transport, new Handler.Abstract()
        {
            @Override
            public boolean handle(Request request, org.eclipse.jetty.server.Response response, Callback callback)
            {
                Content.copy(request, response, callback);
                return true;
            }
        });

        CountDownLatch latch = new CountDownLatch(1);
        byte[] data = new byte[512];
        AsyncRequestContent content = new AsyncRequestContent()
        {
            @Override
            public void demand(Runnable demandCallback)
            {
                super.demand(demandCallback);
                // Simulate a concurrent call
                write(ByteBuffer.wrap(data), Callback.NOOP);
                close();
            }
        };

        client.newRequest(newURI(transport))
            .body(content)
            .send(new BufferingResponseListener()
            {
                @Override
                public void onComplete(Result result)
                {
                    if (result.isSucceeded() &&
                        result.getResponse().getStatus() == 200 &&
                        Arrays.equals(data, getContent()))
                        latch.countDown();
                }
            });

        assertTrue(latch.await(5, TimeUnit.SECONDS));
    }

    @ParameterizedTest
    @MethodSource("transports")
    public void testUploadWithOutputStream(Transport transport) throws Exception
    {
        start(transport, new Handler.Abstract()
        {
            @Override
            public boolean handle(Request request, org.eclipse.jetty.server.Response response, Callback callback)
            {
                Content.copy(request, response, callback);
                return true;
            }
        });

        byte[] data = new byte[512];
        CountDownLatch latch = new CountDownLatch(1);
        OutputStreamRequestContent content = new OutputStreamRequestContent();
        client.newRequest(newURI(transport))
            .body(content)
            .send(new BufferingResponseListener()
            {
                @Override
                public void onComplete(Result result)
                {
                    if (result.isSucceeded() &&
                        result.getResponse().getStatus() == 200 &&
                        Arrays.equals(data, getContent()))
                        latch.countDown();
                }
            });

        // Make sure we provide the content *after* the request has been "sent".
        Thread.sleep(1000);

        try (OutputStream output = content.getOutputStream())
        {
            output.write(data);
        }

        assertTrue(latch.await(5, TimeUnit.SECONDS));
    }

    @ParameterizedTest
    @MethodSource("transports")
    public void testBigUploadWithOutputStreamFromInputStream(Transport transport) throws Exception
    {
        start(transport, new Handler.Abstract()
        {
            @Override
            public boolean handle(Request request, org.eclipse.jetty.server.Response response, Callback callback)
            {
                Content.copy(request, response, callback);
                return true;
            }
        });

        byte[] data = new byte[16 * 1024 * 1024];
        new Random().nextBytes(data);
        CountDownLatch latch = new CountDownLatch(1);
        OutputStreamRequestContent content = new OutputStreamRequestContent();
        client.newRequest(newURI(transport))
            .body(content)
            .send(new BufferingResponseListener(data.length)
            {
                @Override
                public void onComplete(Result result)
                {
                    assertTrue(result.isSucceeded());
                    assertEquals(200, result.getResponse().getStatus());
                    assertArrayEquals(data, getContent());
                    latch.countDown();
                }
            });

        // Make sure we provide the content *after* the request has been "sent".
        Thread.sleep(1000);

        try (OutputStream output = content.getOutputStream())
        {
            IO.copy(new ByteArrayInputStream(data), output);
        }

        assertTrue(latch.await(30, TimeUnit.SECONDS));
    }

    @ParameterizedTest
    @MethodSource("transports")
    public void testUploadWithOutputStreamFailureToConnect(Transport transport) throws Exception
    {
        // Failure to connect is based on InetSocketAddress failure, which Unix-Domain does not use.
        Assumptions.assumeTrue(transport != Transport.UNIX_DOMAIN);

        long connectTimeout = 1000;
        start(transport, new EmptyServerHandler());
        client.setConnectTimeout(connectTimeout);

        byte[] data = new byte[512];
        CountDownLatch latch = new CountDownLatch(1);
        OutputStreamRequestContent content = new OutputStreamRequestContent();
        String uri = "http://0.0.0.1";
        client.newRequest(uri)
            .body(content)
            .send(result ->
            {
                if (result.isFailed())
                    latch.countDown();
            });

        assertThrows(IOException.class, () ->
        {
            try (OutputStream output = content.getOutputStream())
            {
                output.write(data);
            }
        });

        assertTrue(latch.await(2 * connectTimeout, TimeUnit.SECONDS));
    }

    @ParameterizedTest
    @MethodSource("transports")
    public void testUploadWithDeferredContentProviderFailsMultipleOffers(Transport transport) throws Exception
    {
        start(transport, new EmptyServerHandler());

        CountDownLatch failLatch = new CountDownLatch(2);
        Callback callback = new Callback()
        {
            @Override
            public void failed(Throwable x)
            {
                failLatch.countDown();
            }
        };

        CountDownLatch completeLatch = new CountDownLatch(1);
        AsyncRequestContent content = new AsyncRequestContent();
        client.newRequest(newURI(transport))
            .body(content)
            .onRequestBegin(request ->
            {
                content.write(ByteBuffer.wrap(new byte[256]), callback);
                content.write(ByteBuffer.wrap(new byte[256]), callback);
                request.abort(new Exception("explicitly_thrown_by_test"));
            })
            .send(result ->
            {
                if (result.isFailed())
                    completeLatch.countDown();
            });
        assertTrue(completeLatch.await(5, TimeUnit.SECONDS));
        assertTrue(failLatch.await(5, TimeUnit.SECONDS));

        // Make sure that adding more content results in the callback to be failed.
        CountDownLatch latch = new CountDownLatch(1);
        content.write(ByteBuffer.wrap(new byte[128]), new Callback()
        {
            @Override
            public void failed(Throwable x)
            {
                latch.countDown();
            }
        });
        assertTrue(latch.await(5, TimeUnit.SECONDS));
    }

    @ParameterizedTest
    @MethodSource("transports")
    public void testUploadWithConnectFailureClosesStream(Transport transport) throws Exception
    {
        // Failure to connect is based on InetSocket address failure, which Unix-Domain does not use.
        Assumptions.assumeTrue(transport != Transport.UNIX_DOMAIN);

        long connectTimeout = 1000;
        start(transport, new EmptyServerHandler());
        client.setConnectTimeout(connectTimeout);

        CountDownLatch closeLatch = new CountDownLatch(1);
        InputStream stream = new ByteArrayInputStream("test".getBytes(StandardCharsets.UTF_8))
        {
            @Override
            public void close() throws IOException
            {
                super.close();
                closeLatch.countDown();
            }
        };
        InputStreamRequestContent content = new InputStreamRequestContent(stream);

        CountDownLatch completeLatch = new CountDownLatch(1);
        // TODO: fix scheme
        String uri = "http://0.0.0.1";
        client.newRequest(uri)
            .body(content)
            .send(result ->
            {
                Assertions.assertTrue(result.isFailed());
                completeLatch.countDown();
            });

        assertTrue(completeLatch.await(2 * connectTimeout, TimeUnit.MILLISECONDS));
        assertTrue(closeLatch.await(5, TimeUnit.SECONDS));
    }

    @ParameterizedTest
    @MethodSource("transports")
<<<<<<< HEAD
    @Tag("DisableLeakTracking:client:H3")
=======
    @Tag("DisableLeakTracking:server:HTTP")
    @Tag("DisableLeakTracking:server:HTTPS")
    @Tag("DisableLeakTracking:H3")
    @Tag("DisableLeakTracking:server:FCGI")
    @Tag("DisableLeakTracking:server:UNIX_DOMAIN")
>>>>>>> e481b45c
    public void testUploadWithConcurrentServerCloseClosesStream(Transport transport) throws Exception
    {
        CountDownLatch serverLatch = new CountDownLatch(1);
        start(transport, new Handler.Abstract()
        {
            @Override
            public boolean handle(Request request, org.eclipse.jetty.server.Response response, Callback callback)
            {
                serverLatch.countDown();
                // Do not complete the callback.
                return true;
            }
        });

        AtomicBoolean commit = new AtomicBoolean();
        CountDownLatch closeLatch = new CountDownLatch(1);
        InputStream stream = new InputStream()
        {
            @Override
            public int read() throws IOException
            {
                // This method will be called few times before
                // the request is committed.
                // We wait for the request to commit, and we
                // wait for the request to reach the server,
                // to be sure that the server endPoint has
                // been created, before stopping the connector.

                if (commit.get())
                {
                    try
                    {
                        assertTrue(serverLatch.await(5, TimeUnit.SECONDS));
                        connector.stop();
                        return 0;
                    }
                    catch (Throwable x)
                    {
                        throw new IOException(x);
                    }
                }
                else
                {
                    return connector.isStopped() ? -1 : 0;
                }
            }

            @Override
            public void close() throws IOException
            {
                super.close();
                closeLatch.countDown();
            }
        };
        InputStreamRequestContent content = new InputStreamRequestContent(stream, 1);

        CountDownLatch completeLatch = new CountDownLatch(1);
        client.newRequest(newURI(transport))
            .body(content)
            .onRequestCommit(request -> commit.set(true))
            .send(result ->
            {
                Assertions.assertTrue(result.isFailed());
                completeLatch.countDown();
            });

        assertTrue(completeLatch.await(5, TimeUnit.SECONDS));
        assertTrue(closeLatch.await(5, TimeUnit.SECONDS));
    }

    @ParameterizedTest
    @MethodSource("transports")
    public void testInputStreamResponseListenerBufferedRead(Transport transport) throws Exception
    {
        AtomicReference<HandlerContext> contextRef = new AtomicReference<>();
        CountDownLatch latch = new CountDownLatch(1);
        start(transport, new Handler.Abstract()
        {
            @Override
            public boolean handle(Request request, org.eclipse.jetty.server.Response response, Callback callback)
            {
                contextRef.set(new HandlerContext(request, response, callback));
                latch.countDown();
                return true;
            }
        });

        InputStreamResponseListener listener = new InputStreamResponseListener();
        client.newRequest(newURI(transport))
            .timeout(5, TimeUnit.SECONDS)
            .send(listener);

        assertTrue(latch.await(5, TimeUnit.SECONDS));

        HandlerContext context = contextRef.get();
        assertNotNull(context);

        Random random = new Random();

        byte[] chunk = new byte[64];
        random.nextBytes(chunk);
        context.response().write(false, ByteBuffer.wrap(chunk), Callback.NOOP);

        // Use a buffer larger than the data
        // written to test that the read returns.
        byte[] buffer = new byte[2 * chunk.length];
        InputStream stream = listener.getInputStream();
        int totalRead = 0;
        while (totalRead < chunk.length)
        {
            int read = stream.read(buffer);
            assertTrue(read > 0);
            totalRead += read;
        }

        context.response().write(true, BufferUtil.EMPTY_BUFFER, context.callback());

        Response response = listener.get(5, TimeUnit.SECONDS);
        assertEquals(200, response.getStatus());
    }

    @ParameterizedTest
    @MethodSource("transports")
    public void testInputStreamResponseListenerWithRedirect(Transport transport) throws Exception
    {
        start(transport, new Handler.Abstract()
        {
            @Override
            public boolean handle(Request request, org.eclipse.jetty.server.Response response, Callback callback)
            {
                if (Request.getPathInContext(request).startsWith("/303"))
                    org.eclipse.jetty.server.Response.sendRedirect(request, response, callback, "/200");
                callback.succeeded();
                return true;
            }
        });

        InputStreamResponseListener listener = new InputStreamResponseListener();
        client.newRequest(newURI(transport))
            .path("/303")
            .followRedirects(true)
            .send(listener);

        Response response = listener.get(5, TimeUnit.SECONDS);
        assertEquals(HttpStatus.OK_200, response.getStatus());

        Result result = listener.await(5, TimeUnit.SECONDS);
        assertTrue(result.isSucceeded());
    }

    @ParameterizedTest
    @MethodSource("transports")
    public void testMultiplexedConnectionsForcibleStop(Transport transport) throws Exception
    {
        Assumptions.assumeTrue(transport.isMultiplexed());

        long timeoutInSeconds = 5;
        AtomicInteger processCount = new AtomicInteger();
        CountDownLatch processLatch = new CountDownLatch(1);
        startServer(transport, new Handler.Abstract()
        {
            @Override
            public boolean handle(Request request, org.eclipse.jetty.server.Response response, Callback callback) throws Exception
            {
                processCount.incrementAndGet();
                if (processLatch.await(timeoutInSeconds * 2, TimeUnit.SECONDS))
                    callback.succeeded();
                else
                    callback.failed(new TimeoutException());
                return true;
            }
        });
        startClient(transport);
        // Set up the client such as:
        // - only one connection can be created;
        // - the connection can be used by two concurrent requests;
        // - the connection is pre-created.
        client.setMaxConnectionsPerDestination(1);
        client.getTransport().setConnectionPoolFactory(destination ->
        {
            MultiplexConnectionPool pool = new MultiplexConnectionPool(destination, 1, 2);
            LifeCycle.start(pool);
            try
            {
                pool.preCreateConnections(1).get();
            }
            catch (InterruptedException | ExecutionException e)
            {
                throw new RuntimeException(e);
            }
            return pool;
        });

        // Send two parallel requests.
        CountDownLatch clientLatch = new CountDownLatch(2);
        client.newRequest(newURI(transport)).send(result -> clientLatch.countDown());
        client.newRequest(newURI(transport)).send(result -> clientLatch.countDown());

        // Wait until both requests are in-flight.
        await().atMost(timeoutInSeconds, TimeUnit.SECONDS).until(processCount::get, is(2));

        // Stop the client while it has requests in-flight.
        Assertions.assertTimeout(Duration.ofSeconds(timeoutInSeconds), () -> LifeCycle.stop(client));

        // Let the server threads go & wait for the requests to be processed.
        processLatch.countDown();
        assertTrue(clientLatch.await(timeoutInSeconds, TimeUnit.SECONDS));
    }

    @ParameterizedTest
    @MethodSource("transports")
    @Tag("DisableLeakTracking:server:H2")
    @Tag("DisableLeakTracking:server:H2C")
    @Tag("DisableLeakTracking:server:H3")
    @Tag("DisableLeakTracking:server:FCGI")
    public void testHttpStreamConsumeAvailableUponClientAbort(Transport transport) throws Exception
    {
        AtomicReference<org.eclipse.jetty.client.Request> clientRequestRef = new AtomicReference<>();

        start(transport, new Handler.Abstract()
        {
            @Override
            public boolean handle(Request request, org.eclipse.jetty.server.Response response, Callback callback)
            {
                new CompletableTask<>()
                {
                    @Override
                    public void run()
                    {
                        while (true)
                        {
                            Content.Chunk chunk = request.read();
                            if (chunk == null)
                            {
                                request.demand(this);
                                return;
                            }
                            if (Content.Chunk.isFailure(chunk))
                            {
                                completeExceptionally(chunk.getFailure());
                                return;
                            }
                            chunk.release();
                            if (chunk.isLast())
                            {
                                complete(null);
                                return;
                            }

                            var r = clientRequestRef.getAndSet(null);
                            if (r != null)
                            {
                                // Abort the client request then give some time for the client's
                                // abort notification (e.g.: reset frame) to reach the server.
                                r.abort(new IllegalCallerException());
                                try
                                {
                                    Thread.sleep(100);
                                }
                                catch (InterruptedException e)
                                {
                                    completeExceptionally(e);
                                    return;
                                }
                            }
                        }
                    }
                }
                .start()
                .whenComplete((result, failure) ->
                {
                    if (failure == null)
                        callback.succeeded();
                    else
                        callback.failed(failure);
                });
                return true;
            }
        });

        byte[] data = new byte[16 * 1024 * 1024];
        new Random().nextBytes(data);
        ByteBufferRequestContent content = new ByteBufferRequestContent(ByteBuffer.wrap(data));

        var request = client.newRequest(newURI(transport))
            .body(content);
        clientRequestRef.set(request);
        Throwable throwable = new CompletableResponseListener(request)
            .send()
            .handle((r, t) -> t)
            .get(5, TimeUnit.SECONDS);

        assertInstanceOf(IllegalCallerException.class, throwable);
    }

    @ParameterizedTest
    @MethodSource("transportsNoFCGI")
    @Tag("DisableLeakTracking:server:UNIX_DOMAIN")
    @Tag("DisableLeakTracking:server:HTTP")
    @Tag("DisableLeakTracking:server:HTTPS")
    public void testUploadWithRetainedData(Transport transport) throws Exception
    {
        // TODO: broken for FCGI, investigate.

        List<Content.Chunk> chunks = new CopyOnWriteArrayList<>();

        start(transport, new Handler.Abstract()
        {
            @Override
            public boolean handle(Request request, org.eclipse.jetty.server.Response response, Callback callback)
            {
                callback.completeWith(new CompletableTask<>()
                {
                    @Override
                    public void run()
                    {
                        while (true)
                        {
                            Content.Chunk chunk = request.read();
                            if (chunk == null)
                            {
                                request.demand(this);
                                return;
                            }

                            if (Content.Chunk.isFailure(chunk))
                            {
                                completeExceptionally(chunk.getFailure());
                                return;
                            }

                            if (chunk.hasRemaining())
                            {
                                ByteBuffer byteBuffer = chunk.getByteBuffer();
                                if (chunk.canRetain())
                                {
                                    chunk.retain();
                                    chunks.add(Content.Chunk.asChunk(byteBuffer.slice(), chunk.isLast(), chunk));
                                }
                                else
                                {
                                    chunks.add(Content.Chunk.from(BufferUtil.copy(byteBuffer), chunk.isLast()));
                                }
                                if (chunks.size() % 100 == 0)
                                    dumpChunks(chunks);
                                BufferUtil.clear(byteBuffer);
                            }
                            chunk.release();

                            if (chunk.isLast())
                            {
                                complete(null);
                                return;
                            }
                        }
                    }
                }.start());
                return true;
            }
        });

        byte[] data = new byte[10 * 1024 * 1024];
        new Random().nextBytes(data);
        CountDownLatch latch = new CountDownLatch(1);
        ByteBufferRequestContent content = new ByteBufferRequestContent(ByteBuffer.wrap(data));

        new CompletableResponseListener(client.newRequest(newURI(transport)).body(content))
            .send()
            .whenComplete((r, t) ->
            {
                if (t != null)
                    t.printStackTrace();
                else if (r.getStatus() == 200)
                   latch.countDown();
            });

        assertTrue(latch.await(30, TimeUnit.SECONDS));

        try (ByteBufferAccumulator accumulator = new ByteBufferAccumulator())
        {
            for (Content.Chunk c : chunks)
            {
                ByteBuffer byteBuffer = c.getByteBuffer();
                accumulator.copyBuffer(byteBuffer);
                BufferUtil.clear(byteBuffer);
                c.release();
            }
            assertArrayEquals(data, accumulator.toByteArray());
        }
    }

    private void dumpChunks(List<Content.Chunk> chunks)
    {
        long accumulated = 0L;
        for (Content.Chunk chunk : chunks)
        {
            accumulated += chunk.remaining();
        }
        LOG.info("Accumulated {} chunks totalling {} bytes", chunks.size(), accumulated);
    }

    private record HandlerContext(Request request, org.eclipse.jetty.server.Response response, Callback callback)
    {
    }
}<|MERGE_RESOLUTION|>--- conflicted
+++ resolved
@@ -996,15 +996,7 @@
 
     @ParameterizedTest
     @MethodSource("transports")
-<<<<<<< HEAD
     @Tag("DisableLeakTracking:client:H3")
-=======
-    @Tag("DisableLeakTracking:server:HTTP")
-    @Tag("DisableLeakTracking:server:HTTPS")
-    @Tag("DisableLeakTracking:H3")
-    @Tag("DisableLeakTracking:server:FCGI")
-    @Tag("DisableLeakTracking:server:UNIX_DOMAIN")
->>>>>>> e481b45c
     public void testUploadWithConcurrentServerCloseClosesStream(Transport transport) throws Exception
     {
         CountDownLatch serverLatch = new CountDownLatch(1);
