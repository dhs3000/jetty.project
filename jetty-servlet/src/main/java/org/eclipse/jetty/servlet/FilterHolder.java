//
//  ========================================================================
//  Copyright (c) 1995-2018 Mort Bay Consulting Pty. Ltd.
//  ------------------------------------------------------------------------
//  All rights reserved. This program and the accompanying materials
//  are made available under the terms of the Eclipse Public License v1.0
//  and Apache License v2.0 which accompanies this distribution.
//
//      The Eclipse Public License is available at
//      http://www.eclipse.org/legal/epl-v10.html
//
//      The Apache License v2.0 is available at
//      http://www.opensource.org/licenses/apache2.0.php
//
//  You may elect to redistribute this code under either of these licenses.
//  ========================================================================
//

package org.eclipse.jetty.servlet;

import java.io.IOException;
import java.util.ArrayList;
import java.util.Arrays;
import java.util.Collection;
import java.util.Collections;
import java.util.EnumSet;
import java.util.List;

import javax.servlet.DispatcherType;
import javax.servlet.Filter;
import javax.servlet.FilterConfig;
import javax.servlet.FilterRegistration;
import javax.servlet.ServletContext;
import javax.servlet.ServletException;

import org.eclipse.jetty.util.TypeUtil;
import org.eclipse.jetty.util.component.AbstractLifeCycle;
import org.eclipse.jetty.util.component.ContainerLifeCycle;
import org.eclipse.jetty.util.component.Dumpable;
import org.eclipse.jetty.util.component.DumpableCollection;
import org.eclipse.jetty.util.log.Log;
import org.eclipse.jetty.util.log.Logger;

public class  FilterHolder extends Holder<Filter>
{
    private static final Logger LOG = Log.getLogger(FilterHolder.class);

    /* ------------------------------------------------------------ */
    private transient Filter _filter;
    private transient Config _config;
    private transient FilterRegistration.Dynamic _registration;

    /* ---------------------------------------------------------------- */
    /** Constructor
     */
    public FilterHolder()
    {
        this(Source.EMBEDDED);
    }


    /* ---------------------------------------------------------------- */
    /** Constructor
     * @param source the holder source
     */
    public FilterHolder(Source source)
    {
        super(source);
    }

    /* ---------------------------------------------------------------- */
    /** Constructor
     * @param filter the filter class
     */
    public FilterHolder(Class<? extends Filter> filter)
    {
        this(Source.EMBEDDED);
        setHeldClass(filter);
    }

    /* ---------------------------------------------------------------- */
    /** Constructor for existing filter.
     * @param filter the filter
     */
    public FilterHolder(Filter filter)
    {
        this(Source.EMBEDDED);
        setFilter(filter);
    }

    /* ------------------------------------------------------------ */
    @Override
    public void doStart()
        throws Exception
    {
        super.doStart();

        if (!javax.servlet.Filter.class
            .isAssignableFrom(_class))
        {
            String msg = _class+" is not a javax.servlet.Filter";
            super.stop();
            throw new IllegalStateException(msg);
        }
    }
    

    /* ------------------------------------------------------------ */
    @Override
    public void initialize() throws Exception
    {
        if (!_initialized)
        {
            super.initialize();

            if (_filter==null)
            {
                try
                {
                    ServletContext context=_servletHandler.getServletContext();
                    _filter=(context instanceof ServletContextHandler.Context)
                            ?((ServletContextHandler.Context)context).createFilter(getHeldClass())
                            :getHeldClass().getDeclaredConstructor().newInstance();
                }
                catch (ServletException se)
                {
                    Throwable cause = se.getRootCause();
                    if (cause instanceof InstantiationException)
                        throw (InstantiationException)cause;
                    if (cause instanceof IllegalAccessException)
                        throw (IllegalAccessException)cause;
                    throw se;
                }
            }

            _config=new Config();
            if (LOG.isDebugEnabled())
                LOG.debug("Filter.init {}",_filter);
            _filter.init(_config);
        }
        
        _initialized = true;
    }


    /* ------------------------------------------------------------ */
    @Override
    public void doStop()
        throws Exception
    {
        if (_filter!=null)
        {
            try
            {
                destroyInstance(_filter);
            }
            catch (Exception e)
            {
                LOG.warn(e);
            }
        }
        if (!_extInstance)
            _filter=null;

        _config=null;
        _initialized = false;
        super.doStop();
    }

    /* ------------------------------------------------------------ */
    @Override
    public void destroyInstance (Object o)
        throws Exception
    {
        if (o==null)
            return;
        Filter f = (Filter)o;
        f.destroy();
        getServletHandler().destroyFilter(f);
    }

    /* ------------------------------------------------------------ */
    public synchronized void setFilter(Filter filter)
    {
        _filter=filter;
        _extInstance=true;
        setHeldClass(filter.getClass());
        if (getName()==null)
            setName(filter.getClass().getName());
    }

    /* ------------------------------------------------------------ */
    public Filter getFilter()
    {
        return _filter;
    }

    /* ------------------------------------------------------------ */
    @Override
    public void dump(Appendable out, String indent) throws IOException
    {
        if (_initParams.isEmpty())
            Dumpable.dumpObjects(out, indent, this,
                _filter == null?getHeldClass():_filter);
        else
            Dumpable.dumpObjects(out, indent, this,
                _filter == null?getHeldClass():_filter,
                new DumpableCollection("initParams", _initParams.entrySet()));
    }

    /* ------------------------------------------------------------ */
    @Override
    public String toString()
    {
<<<<<<< HEAD
        out.append(toString()).append(" - ").append(AbstractLifeCycle.getState(this)).append('\n');
        ContainerLifeCycle.dump(out,indent,
            Collections.singletonList(_filter),
            Collections.singletonList(new DumpableCollection("initParams", _initParams.entrySet())));
=======
        return String.format("%s@%x==%s,inst=%b,async=%b",_name,hashCode(),_className,_filter!=null,isAsyncSupported());
>>>>>>> 15e1c73f
    }

    /* ------------------------------------------------------------ */
    public FilterRegistration.Dynamic getRegistration()
    {
        if (_registration == null)
            _registration = new Registration();
        return _registration;
    }

    /* ------------------------------------------------------------ */
    /* ------------------------------------------------------------ */
    /* ------------------------------------------------------------ */
    protected class Registration extends HolderRegistration implements FilterRegistration.Dynamic
    {
        @Override
        public void addMappingForServletNames(EnumSet<DispatcherType> dispatcherTypes, boolean isMatchAfter, String... servletNames)
        {
            illegalStateIfContextStarted();
            FilterMapping mapping = new FilterMapping();
            mapping.setFilterHolder(FilterHolder.this);
            mapping.setServletNames(servletNames);
            mapping.setDispatcherTypes(dispatcherTypes);
            if (isMatchAfter)
                _servletHandler.addFilterMapping(mapping);
            else
                _servletHandler.prependFilterMapping(mapping);
        }

        @Override
        public void addMappingForUrlPatterns(EnumSet<DispatcherType> dispatcherTypes, boolean isMatchAfter, String... urlPatterns)
        {
            illegalStateIfContextStarted();
            FilterMapping mapping = new FilterMapping();
            mapping.setFilterHolder(FilterHolder.this);
            mapping.setPathSpecs(urlPatterns);
            mapping.setDispatcherTypes(dispatcherTypes);
            if (isMatchAfter)
                _servletHandler.addFilterMapping(mapping);
            else
                _servletHandler.prependFilterMapping(mapping);
        }

        @Override
        public Collection<String> getServletNameMappings()
        {
            FilterMapping[] mappings =_servletHandler.getFilterMappings();
            List<String> names=new ArrayList<String>();
            for (FilterMapping mapping : mappings)
            {
                if (mapping.getFilterHolder()!=FilterHolder.this)
                    continue;
                String[] servlets=mapping.getServletNames();
                if (servlets!=null && servlets.length>0)
                    names.addAll(Arrays.asList(servlets));
            }
            return names;
        }

        @Override
        public Collection<String> getUrlPatternMappings()
        {
            FilterMapping[] mappings =_servletHandler.getFilterMappings();
            List<String> patterns=new ArrayList<String>();
            for (FilterMapping mapping : mappings)
            {
                if (mapping.getFilterHolder()!=FilterHolder.this)
                    continue;
                String[] specs=mapping.getPathSpecs();
                patterns.addAll(TypeUtil.asList(specs));
            }
            return patterns;
        }
    }

    /* ------------------------------------------------------------ */
    /* ------------------------------------------------------------ */
    /* ------------------------------------------------------------ */
    class Config extends HolderConfig implements FilterConfig
    {
        /* ------------------------------------------------------------ */
        @Override
        public String getFilterName()
        {
            return _name;
        }
    }
}<|MERGE_RESOLUTION|>--- conflicted
+++ resolved
@@ -212,14 +212,7 @@
     @Override
     public String toString()
     {
-<<<<<<< HEAD
-        out.append(toString()).append(" - ").append(AbstractLifeCycle.getState(this)).append('\n');
-        ContainerLifeCycle.dump(out,indent,
-            Collections.singletonList(_filter),
-            Collections.singletonList(new DumpableCollection("initParams", _initParams.entrySet())));
-=======
         return String.format("%s@%x==%s,inst=%b,async=%b",_name,hashCode(),_className,_filter!=null,isAsyncSupported());
->>>>>>> 15e1c73f
     }
 
     /* ------------------------------------------------------------ */
