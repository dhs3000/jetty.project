//
//  ========================================================================
//  Copyright (c) 1995-2020 Mort Bay Consulting Pty Ltd and others.
//  ------------------------------------------------------------------------
//  All rights reserved. This program and the accompanying materials
//  are made available under the terms of the Eclipse Public License v1.0
//  and Apache License v2.0 which accompanies this distribution.
//
//      The Eclipse Public License is available at
//      http://www.eclipse.org/legal/epl-v10.html
//
//      The Apache License v2.0 is available at
//      http://www.opensource.org/licenses/apache2.0.php
//
//  You may elect to redistribute this code under either of these licenses.
//  ========================================================================
//

package org.eclipse.jetty.servlet;

import static org.hamcrest.Matchers.greaterThanOrEqualTo;
import static org.hamcrest.Matchers.startsWith;
import static org.junit.Assert.assertEquals;

import java.io.BufferedReader;
import java.io.IOException;
import java.io.InputStreamReader;
import java.io.OutputStream;
import java.net.Socket;
import java.nio.charset.StandardCharsets;
import java.util.ArrayList;
import java.util.Arrays;
import java.util.List;
import java.util.concurrent.CountDownLatch;
import java.util.concurrent.TimeUnit;
import java.util.concurrent.atomic.AtomicBoolean;
import java.util.concurrent.atomic.AtomicInteger;
import javax.servlet.AsyncContext;
import javax.servlet.AsyncEvent;
import javax.servlet.AsyncListener;
import javax.servlet.ReadListener;
import javax.servlet.ServletException;
import javax.servlet.ServletInputStream;
import javax.servlet.ServletOutputStream;
import javax.servlet.ServletResponse;
import javax.servlet.WriteListener;
import javax.servlet.http.HttpServlet;
import javax.servlet.http.HttpServletRequest;
import javax.servlet.http.HttpServletResponse;

import org.eclipse.jetty.server.Connector;
import org.eclipse.jetty.server.DebugListener;
import org.eclipse.jetty.server.HttpConfiguration;
import org.eclipse.jetty.server.HttpConnectionFactory;
import org.eclipse.jetty.server.Server;
import org.eclipse.jetty.server.ServerConnector;
import org.eclipse.jetty.util.log.Log;
import org.eclipse.jetty.util.log.Logger;
import org.junit.After;
import org.junit.Assert;
import org.junit.Before;
import org.junit.Test;

<<<<<<< HEAD
// TODO need  these on HTTP2 as well!
=======
import static org.hamcrest.Matchers.greaterThanOrEqualTo;
import static org.hamcrest.Matchers.startsWith;
import static org.junit.Assert.assertEquals;

// TODO need  these on SPDY as well!
>>>>>>> de890bb1
public class AsyncServletIOTest 
{    
    private static final Logger LOG = Log.getLogger(AsyncServletIOTest.class);
    protected AsyncIOServlet _servlet0=new AsyncIOServlet();
    protected AsyncIOServlet2 _servlet2=new AsyncIOServlet2();
    protected AsyncIOServlet3 _servlet3=new AsyncIOServlet3();
    protected int _port;
    protected Server _server = new Server();
    protected ServletHandler _servletHandler;
    protected ServerConnector _connector;

    @Before
    public void setUp() throws Exception
    {
        HttpConfiguration http_config = new HttpConfiguration();
        http_config.setOutputBufferSize(4096);
        _connector = new ServerConnector(_server,new HttpConnectionFactory(http_config));
        
        _server.setConnectors(new Connector[]{ _connector });
        ServletContextHandler context = new ServletContextHandler();
        context.setContextPath("/ctx");
        context.addEventListener(new DebugListener());
        _server.setHandler(context);
        _servletHandler=context.getServletHandler();
        
        
        ServletHolder holder=new ServletHolder(_servlet0);
        holder.setAsyncSupported(true);
        _servletHandler.addServletWithMapping(holder,"/path/*");
        
        ServletHolder holder2=new ServletHolder(_servlet2);
        holder2.setAsyncSupported(true);
        _servletHandler.addServletWithMapping(holder2,"/path2/*");
        
        ServletHolder holder3=new ServletHolder(_servlet3);
        holder3.setAsyncSupported(true);
        _servletHandler.addServletWithMapping(holder3,"/path3/*");
        
        _server.start();
        _port=_connector.getLocalPort();

        _owp.set(0);
        _oda.set(0);
        _read.set(0);
    }

    @After
    public void tearDown() throws Exception
    {
        _server.stop();
    }
    
    @Test
    public void testEmpty() throws Exception
    {
        process();
    }
    
    @Test
    public void testWrite() throws Exception
    {
        process(10);
    }
    
    @Test
    public void testWrites() throws Exception
    {
        process(10,1,20,10);
    }
    
    @Test
    public void testWritesFlushWrites() throws Exception
    {
        process(10,1,0,20,10);
    }

    @Test
    public void testBigWrite() throws Exception
    {
        process(102400);
    }
    
    @Test
    public void testBigWrites() throws Exception
    {
        process(102400,102400,102400,102400,102400,102400,102400,102400,102400,102400,102400,102400,102400,102400,102400,102400,102400,102400,102400,102400,102400,102400,102400,102400,102400,102400,102400,102400,102400,102400,102400,102400,102400,102400,102400,102400,102400,102400,102400);
        Assert.assertThat("On Write Possible",_owp.get(),greaterThanOrEqualTo(1));
    }

    @Test
    public void testRead() throws Exception
    {
        process("Hello!!!\r\n");
    }

    @Test
    public void testBigRead() throws Exception
    {
        process("Now is the time for all good men to come to the aid of the party. How now Brown Cow. The quick brown fox jumped over the lazy dog. The moon is blue to a fish in love.\r\n");
    }

    @Test
    public void testReadWrite() throws Exception
    {
        process("Hello!!!\r\n",10);
    }

    @Test
    public void testAsync2() throws Exception
    {
        StringBuilder request = new StringBuilder(512);
        request.append("GET /ctx/path2/info HTTP/1.1\r\n")
        .append("Host: localhost\r\n")
        .append("Connection: close\r\n")
        .append("\r\n");
        
        int port=_port;
        List<String> list = new ArrayList<>();
        try (Socket socket = new Socket("localhost",port))
        {
            socket.setSoTimeout(1000000);
            OutputStream out = socket.getOutputStream();
            out.write(request.toString().getBytes(StandardCharsets.ISO_8859_1));
            
            BufferedReader in = new BufferedReader(new InputStreamReader(socket.getInputStream()),102400);
            
            // response line
            String line = in.readLine();
            LOG.debug("response-line: "+line);
            Assert.assertThat(line,startsWith("HTTP/1.1 200 OK"));
            
            // Skip headers
            while (line!=null)
            {
                line = in.readLine();
                LOG.debug("header-line: "+line);
                if (line.length()==0)
                    break;
            }

            // Get body slowly
            while (true)
            {
                line = in.readLine();
                LOG.debug("body: "+line);
                if (line==null)
                    break;
                list.add(line);
            }
        }

        Assert.assertEquals(list.get(0),"data");
        Assert.assertTrue(_servlet2.completed.await(5, TimeUnit.SECONDS));
    }

    @Test
    public void testAsyncConsumeAll() throws Exception
    {
        StringBuilder request = new StringBuilder(512);
        request.append("GET /ctx/path3/info HTTP/1.1\r\n")
        .append("Host: localhost\r\n")
        .append("Content-Type: text/plain\r\n")
        .append("Content-Length: 10\r\n")
        .append("\r\n")
        .append("0");
        
        int port=_port;
        try (Socket socket = new Socket("localhost",port))
        {
            socket.setSoTimeout(1000000);
            OutputStream out = socket.getOutputStream();
            out.write(request.toString().getBytes(StandardCharsets.ISO_8859_1));
            
            BufferedReader in = new BufferedReader(new InputStreamReader(socket.getInputStream()),102400);
            
            // response line
            String line = in.readLine();
            LOG.debug("response-line: "+line);
            Assert.assertThat(line,startsWith("HTTP/1.1 200 OK"));
            
            // Skip headers
            while (line!=null)
            {
                line = in.readLine();
                LOG.debug("header-line: "+line);
                if (line.length()==0)
                    break;
            }

            // Get body
            line = in.readLine();
            LOG.debug("body: "+line);
            Assert.assertEquals("DONE",line);

            // The connection should be aborted
            line = in.readLine();
            Assert.assertNull(line);
        }
    }
    
    public synchronized List<String> process(String content,int... writes) throws Exception
    {
        return process(content.getBytes(StandardCharsets.ISO_8859_1),writes);
    }

    public synchronized List<String> process(int... writes) throws Exception
    {
        return process((byte[])null,writes);
    }
    
    public synchronized List<String> process(byte[] content, int... writes) throws Exception
    {
        StringBuilder request = new StringBuilder(512);
        request.append("GET /ctx/path/info");
        char s='?';
        for (int w: writes)
        {
            request.append(s).append("w=").append(w);
            s='&';
        }
        
        request.append(" HTTP/1.1\r\n")
        .append("Host: localhost\r\n")
        .append("Connection: close\r\n");
        
        if (content!=null)
            request.append("Content-Length: ").append(content.length).append("\r\n")
            .append("Content-Type: text/plain\r\n");
        
        request.append("\r\n");
        
        int port=_port;
        List<String> list = new ArrayList<>();
        try (Socket socket = new Socket("localhost",port))
        {
            socket.setSoTimeout(1000000);
            OutputStream out = socket.getOutputStream();
            out.write(request.toString().getBytes(StandardCharsets.ISO_8859_1));

            if (content!=null && content.length>0)
            {
                Thread.sleep(100);
                out.write(content[0]);
                Thread.sleep(100);
                int half=(content.length-1)/2;
                out.write(content,1,half);
                Thread.sleep(100);
                out.write(content,1+half,content.length-half-1);
            }
            
            BufferedReader in = new BufferedReader(new InputStreamReader(socket.getInputStream()),102400);
            
            // response line
            String line = in.readLine();
            LOG.debug("response-line: "+line);
            Assert.assertThat(line,startsWith("HTTP/1.1 200 OK"));
            
            // Skip headers
            while (line!=null)
            {
                line = in.readLine();
                LOG.debug("header-line:  "+line);
                if (line.length()==0)
                    break;
            }

            // Get body slowly
            while (true)
            {
                line = in.readLine();
                if (line==null)
                    break;
                LOG.debug("body:  "+brief(line));
                list.add(line);
                Thread.sleep(50);
            }
        }
        
        // check lines
        int w=0;
        for (String line : list)
        {
            LOG.debug("line:  "+brief(line));
            if ("-".equals(line))
                continue;
            assertEquals("Line Length",writes[w],line.length());
            assertEquals("Line Contents",line.charAt(0),'0'+(w%10));
            
            w++;
            if (w<writes.length && writes[w]<=0)
                w++;
        }
        
        if (content!=null)
            Assert.assertEquals("Content Length",content.length,_read.get());
        
        return list;
    }
    
    private static String brief(String line)
    {
        return line.length()+"\t"+(line.length()>40?(line.substring(0,40)+"..."):line);
    }

    static AtomicInteger _owp = new AtomicInteger();
    static AtomicInteger _oda = new AtomicInteger();
    static AtomicInteger _read = new AtomicInteger();
    
    private static class AsyncIOServlet extends HttpServlet
    {
        private static final long serialVersionUID = -8161977157098646562L;
        
        public AsyncIOServlet()
        {
        }
        
        @Override
        public void doGet(final HttpServletRequest request, final HttpServletResponse response) throws ServletException, IOException
        {
            final AsyncContext async = request.startAsync();
            final AtomicInteger complete = new AtomicInteger(2);
            final AtomicBoolean onDataAvailable = new AtomicBoolean(false);
            
            // Asynchronous Read
            if (request.getContentLength()>0)
            {
                // System.err.println("reading "+request.getContentLength());
                final ServletInputStream in=request.getInputStream();
                in.setReadListener(new ReadListener()
                {
                    byte[] _buf=new byte[32];
                    @Override
                    public void onError(Throwable t)
                    {      
                        if (complete.decrementAndGet()==0)
                            async.complete();                  
                    }
                    
                    @Override
                    public void onDataAvailable() throws IOException
                    {                
                        if (!onDataAvailable.compareAndSet(false,true))
                            throw new IllegalStateException();
                        
                        //System.err.println("ODA");
                        while (in.isReady() && !in.isFinished())
                        {
                            _oda.incrementAndGet();
                            int len=in.read(_buf);
                            //System.err.println("read "+len);
                            if (len>0)
                                _read.addAndGet(len);
                        }

                        if (!onDataAvailable.compareAndSet(true,false))
                            throw new IllegalStateException();
                    }
                    
                    @Override
                    public void onAllDataRead() throws IOException
                    {    
                        if (onDataAvailable.get())
                        {
                            LOG.warn("OADR too early!");
                            _read.set(-1);
                        }
                        
                        // System.err.println("OADR");
                        if (complete.decrementAndGet()==0)
                            async.complete();
                    }
                });
            }
            else
                complete.decrementAndGet();
            
            
            // Asynchronous Write
            final String[] writes = request.getParameterValues("w");
            final ServletOutputStream out = response.getOutputStream();
            out.setWriteListener(new WriteListener()
            {
                int _w=0;
                
                @Override
                public void onWritePossible() throws IOException
                {
                    LOG.debug("OWP");
                    _owp.incrementAndGet();

                    while (writes!=null && _w< writes.length)
                    {
                        int write=Integer.valueOf(writes[_w++]);
                        
                        if (write==0)
                            out.flush();
                        else
                        {
                            byte[] buf=new byte[write+1];
                            Arrays.fill(buf,(byte)('0'+((_w-1)%10)));
                            buf[write]='\n';
                            out.write(buf);
                        }
                        
                        if (!out.isReady())
                            return;
                    }
                    
                    if (complete.decrementAndGet()==0)
                        async.complete();
                }

                @Override
                public void onError(Throwable t)
                {
                    async.complete();
                } 
            });
        }
    }

    @SuppressWarnings("serial")
    public class AsyncIOServlet2 extends HttpServlet
    {
        public CountDownLatch completed = new CountDownLatch(1);
        
        @Override
        public void doGet(final HttpServletRequest request, final HttpServletResponse response) throws IOException
        {
            new SampleAsycListener(request,response);
        }

        class SampleAsycListener implements WriteListener, AsyncListener
        {
            final ServletResponse response;
            final ServletOutputStream servletOutputStream;
            final AsyncContext asyncContext;
            volatile boolean written=false;

            SampleAsycListener(HttpServletRequest request,HttpServletResponse response) throws IOException
            {
                asyncContext = request.startAsync();
                asyncContext.setTimeout(10000L);
                asyncContext.addListener(this);
                servletOutputStream = response.getOutputStream();
                servletOutputStream.setWriteListener(this);
                this.response=response;
            }

            @Override
            public void onWritePossible() throws IOException
            {
                if (!written)
                {
                    written=true;
                    response.setContentLength(5);
                    servletOutputStream.write("data\n".getBytes());
                }
               
                if (servletOutputStream.isReady())
                {
                    asyncContext.complete();
                }
            }

            @Override
            public void onError(final Throwable t)
            {
                t.printStackTrace();
                asyncContext.complete();
            }

            @Override
            public void onComplete(final AsyncEvent event) throws IOException
            {
                completed.countDown();
            }

            @Override
            public void onTimeout(final AsyncEvent event) throws IOException
            {
                asyncContext.complete();
            }

            @Override
            public void onError(final AsyncEvent event) throws IOException
            {
                asyncContext.complete();
            }

            @Override
            public void onStartAsync(AsyncEvent event) throws IOException
            {

            }
        }
    }
    

    @SuppressWarnings("serial")
    public class AsyncIOServlet3 extends HttpServlet
    {
        public CountDownLatch completed = new CountDownLatch(1);
        
        @Override
        public void doGet(final HttpServletRequest request, final HttpServletResponse response) throws IOException
        {
            AsyncContext async = request.startAsync();
            
            request.getInputStream().setReadListener(new ReadListener()
            {
                
                @Override
                public void onError(Throwable t)
                {                    
                }
                
                @Override
                public void onDataAvailable() throws IOException
                {                    
                }
                
                @Override
                public void onAllDataRead() throws IOException
                {                    
                }
            });
            
            response.setStatus(200);
            response.getOutputStream().print("DONE");
            async.complete();
        }
    }
}<|MERGE_RESOLUTION|>--- conflicted
+++ resolved
@@ -35,6 +35,7 @@
 import java.util.concurrent.TimeUnit;
 import java.util.concurrent.atomic.AtomicBoolean;
 import java.util.concurrent.atomic.AtomicInteger;
+
 import javax.servlet.AsyncContext;
 import javax.servlet.AsyncEvent;
 import javax.servlet.AsyncListener;
@@ -61,15 +62,7 @@
 import org.junit.Before;
 import org.junit.Test;
 
-<<<<<<< HEAD
 // TODO need  these on HTTP2 as well!
-=======
-import static org.hamcrest.Matchers.greaterThanOrEqualTo;
-import static org.hamcrest.Matchers.startsWith;
-import static org.junit.Assert.assertEquals;
-
-// TODO need  these on SPDY as well!
->>>>>>> de890bb1
 public class AsyncServletIOTest 
 {    
     private static final Logger LOG = Log.getLogger(AsyncServletIOTest.class);
