//
//  ========================================================================
//  Copyright (c) 1995-2015 Mort Bay Consulting Pty. Ltd.
//  ------------------------------------------------------------------------
//  All rights reserved. This program and the accompanying materials
//  are made available under the terms of the Eclipse Public License v1.0
//  and Apache License v2.0 which accompanies this distribution.
//
//      The Eclipse Public License is available at
//      http://www.eclipse.org/legal/epl-v10.html
//
//      The Apache License v2.0 is available at
//      http://www.opensource.org/licenses/apache2.0.php
//
//  You may elect to redistribute this code under either of these licenses.
//  ========================================================================
//

package org.eclipse.jetty.util.ssl;

import static org.hamcrest.Matchers.greaterThan;
import static org.hamcrest.Matchers.containsInAnyOrder;
import static org.hamcrest.Matchers.equalTo;
import static org.junit.Assert.assertFalse;
import static org.junit.Assert.assertNotNull;
import static org.junit.Assert.assertThat;
import static org.junit.Assert.assertTrue;

import java.io.IOException;
import java.io.InputStream;
import java.security.KeyStore;

import javax.net.ssl.SSLEngine;

import org.eclipse.jetty.toolchain.test.JDK;
import org.eclipse.jetty.toolchain.test.OS;
import org.eclipse.jetty.util.component.AbstractLifeCycle;
import org.eclipse.jetty.util.log.Log;
import org.eclipse.jetty.util.log.StdErrLog;
import org.eclipse.jetty.util.resource.Resource;
import org.hamcrest.Matchers;
import org.junit.Assert;
import org.junit.Assume;
import org.junit.Before;
import org.junit.Test;


public class SslContextFactoryTest
{

    private SslContextFactory cf;

    @Before
    public void setUp() throws Exception
    {
        cf = new SslContextFactory();
    }

    @Test
    public void testNoTsFileKs() throws Exception
    {
        cf.setKeyStorePassword("storepwd");
        cf.setKeyManagerPassword("keypwd");

        cf.start();

        assertTrue(cf.getSslContext()!=null);
    }

    @Test
    public void testNoTsSetKs() throws Exception
    {
        KeyStore ks = KeyStore.getInstance("JKS");
        try (InputStream keystoreInputStream = this.getClass().getResourceAsStream("keystore"))
        {
            ks.load(keystoreInputStream, "storepwd".toCharArray());
        }
        cf.setKeyStore(ks);
        cf.setKeyManagerPassword("keypwd");

        cf.start();

        assertTrue(cf.getSslContext()!=null);
    }

    @Test
    public void testNoTsNoKs() throws Exception
    {
        cf.start();
        assertTrue(cf.getSslContext()!=null);
    }

    @Test
    public void testTrustAll() throws Exception
    {
        cf.start();
        assertTrue(cf.getSslContext()!=null);
    }

    @Test
    public void testNoTsResourceKs() throws Exception
    {
        Resource keystoreResource = Resource.newSystemResource("keystore");

        cf.setKeyStoreResource(keystoreResource);
        cf.setKeyStorePassword("storepwd");
        cf.setKeyManagerPassword("keypwd");
        cf.setTrustStoreResource(keystoreResource);
        cf.setTrustStorePassword(null);

        cf.start();

        assertTrue(cf.getSslContext()!=null);
    }

    @Test
    public void testResourceTsResourceKs() throws Exception
    {
        Resource keystoreResource = Resource.newSystemResource("keystore");
        Resource truststoreResource = Resource.newSystemResource("keystore");

        cf.setKeyStoreResource(keystoreResource);
        cf.setTrustStoreResource(truststoreResource);
        cf.setKeyStorePassword("storepwd");
        cf.setKeyManagerPassword("keypwd");
        cf.setTrustStorePassword("storepwd");

        cf.start();

        assertTrue(cf.getSslContext()!=null);
    }

    @Test
    public void testResourceTsResourceKsWrongPW() throws Exception
    {
        Resource keystoreResource = Resource.newSystemResource("keystore");
        Resource truststoreResource = Resource.newSystemResource("keystore");

        cf.setKeyStoreResource(keystoreResource);
        cf.setTrustStoreResource(truststoreResource);
        cf.setKeyStorePassword("storepwd");
        cf.setKeyManagerPassword("wrong_keypwd");
        cf.setTrustStorePassword("storepwd");

        try
        {
            ((StdErrLog)Log.getLogger(AbstractLifeCycle.class)).setHideStacks(true);
            cf.start();
            Assert.fail();
        }
        catch(java.security.UnrecoverableKeyException e)
        {
            Assert.assertThat(e.toString(),Matchers.containsString("UnrecoverableKeyException"));
        }
    }

    @Test
    public void testResourceTsWrongPWResourceKs() throws Exception
    {
        Resource keystoreResource = Resource.newSystemResource("keystore");
        Resource truststoreResource = Resource.newSystemResource("keystore");

        cf.setKeyStoreResource(keystoreResource);
        cf.setTrustStoreResource(truststoreResource);
        cf.setKeyStorePassword("storepwd");
        cf.setKeyManagerPassword("keypwd");
        cf.setTrustStorePassword("wrong_storepwd");

        try
        {
            ((StdErrLog)Log.getLogger(AbstractLifeCycle.class)).setHideStacks(true);
            cf.start();
            Assert.fail();
        }
        catch(IOException e)
        {
            Assert.assertThat(e.toString(),Matchers.containsString("java.io.IOException: Keystore was tampered with, or password was incorrect"));
        }
    }

    @Test
    public void testNoKeyConfig() throws Exception
    {
        try
        {
            ((StdErrLog)Log.getLogger(AbstractLifeCycle.class)).setHideStacks(true);
            cf.setTrustStorePath("/foo");
            cf.start();
            Assert.fail();
        }
        catch (IllegalStateException e)
        {
            Assert.assertThat(e.toString(),Matchers.containsString("IllegalStateException: no valid keystore"));
        }
    }

    @Test
    public void testSetExcludeCipherSuitesRegex() throws Exception
    {
        cf.setExcludeCipherSuites(".*RC4.*");
        cf.start();
        SSLEngine sslEngine = cf.newSSLEngine();
        String[] enabledCipherSuites = sslEngine.getEnabledCipherSuites();
        assertThat("At least 1 cipherSuite is enabled", enabledCipherSuites.length, greaterThan(0));
        for (String enabledCipherSuite : enabledCipherSuites)
            assertThat("CipherSuite does not contain RC4", enabledCipherSuite.contains("RC4"), equalTo(false));
    }

    @Test
    public void testSetIncludeCipherSuitesRegex() throws Exception
    {
<<<<<<< HEAD
        cf.setIncludeCipherSuites(".*ECDHE.*",".*WIBBLE.*");
=======
        // Test does not work on JDK 8+ (RC4 is disabled)
        Assume.assumeFalse(JDK.IS_8);
        
        cf.setIncludeCipherSuites(".*RC4.*");
>>>>>>> e6901b26
        cf.start();
        SSLEngine sslEngine = cf.newSSLEngine();
        String[] enabledCipherSuites = sslEngine.getEnabledCipherSuites();
        assertThat("At least 1 cipherSuite is enabled", enabledCipherSuites.length, greaterThan(1));
        for (String enabledCipherSuite : enabledCipherSuites)
            assertThat("CipherSuite contains ECDHE", enabledCipherSuite.contains("ECDHE"), equalTo(true));
    }

    @Test
    public void testProtocolAndCipherSettingsAreNPESafe()
    {
    	assertNotNull(cf.getExcludeProtocols());
    	assertNotNull(cf.getIncludeProtocols());
    	assertNotNull(cf.getExcludeCipherSuites());
    	assertNotNull(cf.getIncludeCipherSuites());
    }
    
    @Test
    public void testSNICertificates() throws Exception
    {
        Resource keystoreResource = Resource.newSystemResource("snikeystore");

        cf.setKeyStoreResource(keystoreResource);
        cf.setKeyStorePassword("storepwd");
        cf.setKeyManagerPassword("keypwd");
        
        cf.start();
        
        assertThat(cf.getAliases(),containsInAnyOrder("jetty","other","san","wild"));
        
        assertThat(cf.getX509("jetty").getHosts(),containsInAnyOrder("jetty.eclipse.org"));
        assertTrue(cf.getX509("jetty").getWilds().isEmpty());
        assertTrue(cf.getX509("jetty").matches("JETTY.Eclipse.Org"));
        assertFalse(cf.getX509("jetty").matches("m.jetty.eclipse.org"));
        assertFalse(cf.getX509("jetty").matches("eclipse.org"));
        
        assertThat(cf.getX509("other").getHosts(),containsInAnyOrder("www.example.com"));
        assertTrue(cf.getX509("other").getWilds().isEmpty());
        assertTrue(cf.getX509("other").matches("www.example.com"));
        assertFalse(cf.getX509("other").matches("eclipse.org"));
        
        assertThat(cf.getX509("san").getHosts(),containsInAnyOrder("www.san.com","m.san.com"));
        assertTrue(cf.getX509("san").getWilds().isEmpty());
        assertTrue(cf.getX509("san").matches("www.san.com"));
        assertTrue(cf.getX509("san").matches("m.san.com"));
        assertFalse(cf.getX509("san").matches("other.san.com"));
        assertFalse(cf.getX509("san").matches("san.com"));
        assertFalse(cf.getX509("san").matches("eclipse.org"));
        
        assertTrue(cf.getX509("wild").getHosts().isEmpty());
        assertThat(cf.getX509("wild").getWilds(),containsInAnyOrder("domain.com"));
        assertTrue(cf.getX509("wild").matches("domain.com"));
        assertTrue(cf.getX509("wild").matches("www.domain.com"));
        assertTrue(cf.getX509("wild").matches("other.domain.com"));
        assertFalse(cf.getX509("wild").matches("foo.bar.domain.com"));
        assertFalse(cf.getX509("wild").matches("other.com"));
    }
}<|MERGE_RESOLUTION|>--- conflicted
+++ resolved
@@ -209,14 +209,9 @@
     @Test
     public void testSetIncludeCipherSuitesRegex() throws Exception
     {
-<<<<<<< HEAD
         cf.setIncludeCipherSuites(".*ECDHE.*",".*WIBBLE.*");
-=======
-        // Test does not work on JDK 8+ (RC4 is disabled)
         Assume.assumeFalse(JDK.IS_8);
         
-        cf.setIncludeCipherSuites(".*RC4.*");
->>>>>>> e6901b26
         cf.start();
         SSLEngine sslEngine = cf.newSSLEngine();
         String[] enabledCipherSuites = sslEngine.getEnabledCipherSuites();
