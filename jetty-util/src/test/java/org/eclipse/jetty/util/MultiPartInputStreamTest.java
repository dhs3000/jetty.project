//
//  ========================================================================
//  Copyright (c) 1995-2012 Mort Bay Consulting Pty. Ltd.
//  ------------------------------------------------------------------------
//  All rights reserved. This program and the accompanying materials
//  are made available under the terms of the Eclipse Public License v1.0
//  and Apache License v2.0 which accompanies this distribution.
//
//      The Eclipse Public License is available at
//      http://www.eclipse.org/legal/epl-v10.html
//
//      The Apache License v2.0 is available at
//      http://www.opensource.org/licenses/apache2.0.php
//
//  You may elect to redistribute this code under either of these licenses.
//  ========================================================================
//

package org.eclipse.jetty.util;

import static org.hamcrest.Matchers.is;
import static org.hamcrest.Matchers.not;
import static org.hamcrest.Matchers.notNullValue;
import static org.hamcrest.Matchers.nullValue;
import static org.junit.Assert.assertEquals;
import static org.junit.Assert.assertFalse;
import static org.junit.Assert.assertNotNull;
import static org.junit.Assert.assertNull;
import static org.junit.Assert.assertThat;
import static org.junit.Assert.assertTrue;
import static org.junit.Assert.fail;

import java.io.ByteArrayInputStream;
import java.io.ByteArrayOutputStream;
import java.io.File;
import java.io.IOException;
import java.io.InputStream;
import java.io.InputStreamReader;
import java.io.StringReader;
import java.util.Collection;

import javax.servlet.MultipartConfigElement;
import javax.servlet.ServletException;
import javax.servlet.http.Part;

import org.eclipse.jetty.util.MultiPartInputStreamParser.MultiPart;
import org.hamcrest.core.IsNot;
import org.junit.Test;

/**
 * MultiPartInputStreamTest
 *
 *
 */
public class MultiPartInputStreamTest
{
    private static final String FILENAME = "stuff.txt";
    protected String _contentType = "multipart/form-data, boundary=AaB03x";
    protected String _multi = createMultipartRequestString(FILENAME);
    protected String _dirname = System.getProperty("java.io.tmpdir")+File.separator+"myfiles-"+System.currentTimeMillis();
    protected File _tmpDir = new File(_dirname);
    
    public MultiPartInputStreamTest ()
    {
        _tmpDir.deleteOnExit();
    }
    
    public void testBadMultiPartRequest()
    throws Exception
    {
        String boundary = "X0Y0";
        String str = "--" + boundary + "\r\n"+
        "Content-Disposition: form-data; name=\"fileup\"; filename=\"test.upload\"\r\n"+
        "Content-Type: application/octet-stream\r\n\r\n"+
        "How now brown cow."+
        "\r\n--" + boundary + "-\r\n\r\n";
        
        MultipartConfigElement config = new MultipartConfigElement(_dirname, 1024, 3072, 50);
        MultiPartInputStreamParser mpis = new MultiPartInputStreamParser(new ByteArrayInputStream(str.getBytes()), 
                                                             "multipart/form-data, boundary="+boundary,
                                                             config,
                                                             _tmpDir);
        mpis.setDeleteOnExit(true);
        try
        {
            mpis.getParts();
            fail ("Multipart incomplete");
        }
        catch (IOException e)
        {
            assertTrue(e.getMessage().startsWith("Incomplete"));
        }
    }

    
    public void testNoBoundaryRequest()
    throws Exception
    {
        String str = "--\r\n"+
        "Content-Disposition: form-data; name=\"fileName\"\r\n"+
            "Content-Type: text/plain; charset=US-ASCII\r\n"+
            "Content-Transfer-Encoding: 8bit\r\n"+
            "\r\n"+
            "abc\r\n"+
            "--\r\n"+
            "Content-Disposition: form-data; name=\"desc\"\r\n"+ 
            "Content-Type: text/plain; charset=US-ASCII\r\n"+ 
            "Content-Transfer-Encoding: 8bit\r\n"+
            "\r\n"+
            "123\r\n"+ 
            "--\r\n"+ 
            "Content-Disposition: form-data; name=\"title\"\r\n"+
            "Content-Type: text/plain; charset=US-ASCII\r\n"+
            "Content-Transfer-Encoding: 8bit\r\n"+ 
            "\r\n"+
            "ttt\r\n"+ 
            "--\r\n"+
            "Content-Disposition: form-data; name=\"datafile5239138112980980385.txt\"; filename=\"datafile5239138112980980385.txt\"\r\n"+
            "Content-Type: application/octet-stream; charset=ISO-8859-1\r\n"+
            "Content-Transfer-Encoding: binary\r\n"+ 
            "\r\n"+
            "000\r\n"+ 
            "----\r\n";
        
        MultipartConfigElement config = new MultipartConfigElement(_dirname, 1024, 3072, 50);
        MultiPartInputStreamParser mpis = new MultiPartInputStreamParser(new ByteArrayInputStream(str.getBytes()),
                                                             "multipart/form-data",
                                                             config,
                                                             _tmpDir);
        mpis.setDeleteOnExit(true);
        Collection<Part> parts = mpis.getParts();
        assertThat(parts.size(), is(4));
        
        ByteArrayOutputStream baos = new ByteArrayOutputStream();
        Part fileName = mpis.getPart("fileName");
        assertThat(fileName, notNullValue());
        assertThat(fileName.getSize(), is(3L));
        IO.copy(fileName.getInputStream(), baos);
        assertThat(baos.toString("US-ASCII"), is("abc"));
       
        baos = new ByteArrayOutputStream();
        Part desc = mpis.getPart("desc");
        assertThat(desc, notNullValue());
        assertThat(desc.getSize(), is(3L));
        IO.copy(desc.getInputStream(), baos);
        assertThat(baos.toString("US-ASCII"), is("123"));
        
        baos = new ByteArrayOutputStream();
        Part title = mpis.getPart("title");
        assertThat(title, notNullValue());
        assertThat(title.getSize(), is(3L));
        IO.copy(title.getInputStream(), baos);
        assertThat(baos.toString("US-ASCII"), is("ttt"));  
    }

    @Test
    public void testNonMultiPartRequest()
    throws Exception
    {
        MultipartConfigElement config = new MultipartConfigElement(_dirname, 1024, 3072, 50);
        MultiPartInputStreamParser mpis = new MultiPartInputStreamParser(new ByteArrayInputStream(_multi.getBytes()),
                                                             "Content-type: text/plain",
                                                             config,
                                                            _tmpDir);
        mpis.setDeleteOnExit(true);
        assertTrue(mpis.getParts().isEmpty());
    }

    @Test
    public void testNoLimits()
    throws Exception
    {
        MultipartConfigElement config = new MultipartConfigElement(_dirname);
        MultiPartInputStreamParser mpis = new MultiPartInputStreamParser(new ByteArrayInputStream(_multi.getBytes()),
                                                             _contentType,
                                                             config,
                                                             _tmpDir);
        mpis.setDeleteOnExit(true);
        Collection<Part> parts = mpis.getParts();
        assertFalse(parts.isEmpty());
    }

    @Test
    public void testRequestTooBig ()
    throws Exception
    {
        MultipartConfigElement config = new MultipartConfigElement(_dirname, 60, 100, 50);
        MultiPartInputStreamParser mpis = new MultiPartInputStreamParser(new ByteArrayInputStream(_multi.getBytes()),
                                                            _contentType,
                                                             config,
                                                             _tmpDir);
        mpis.setDeleteOnExit(true);
        Collection<Part> parts = null;
        try
        {
            parts = mpis.getParts();
            fail("Request should have exceeded maxRequestSize");
        }
        catch (IllegalStateException e)
        {
            assertTrue(e.getMessage().startsWith("Request exceeds maxRequestSize"));
        }
    }

    @Test
    public void testFileTooBig()
    throws Exception
    {
        MultipartConfigElement config = new MultipartConfigElement(_dirname, 40, 1024, 30);
        MultiPartInputStreamParser mpis = new MultiPartInputStreamParser(new ByteArrayInputStream(_multi.getBytes()),
                                                            _contentType,
                                                             config,
                                                             _tmpDir);
        mpis.setDeleteOnExit(true);
        Collection<Part> parts = null;
        try
        {
            parts = mpis.getParts();
            fail("stuff.txt should have been larger than maxFileSize");
        }
        catch (IllegalStateException e)
        {
            assertTrue(e.getMessage().startsWith("Multipart Mime part"));
        }
    }

    @Test
    public void testPartFileNotDeleted () throws Exception
    {
        MultipartConfigElement config = new MultipartConfigElement(_dirname, 1024, 3072, 50);  
        MultiPartInputStreamParser mpis = new MultiPartInputStreamParser(new ByteArrayInputStream(createMultipartRequestString("tptfd").getBytes()),
                _contentType,
                config,
                _tmpDir);
        mpis.setDeleteOnExit(true);
        Collection<Part> parts = mpis.getParts();
        
        MultiPart part = (MultiPart)mpis.getPart("stuff");
        File stuff = ((MultiPartInputStreamParser.MultiPart)part).getFile();
        assertThat(stuff,notNullValue()); // longer than 100 bytes, should already be a tmp file
        part.write("tptfd.txt");
        File tptfd = new File (_dirname+File.separator+"tptfd.txt");
        assertThat(tptfd.exists(), is(true));
        assertThat(stuff.exists(), is(false)); //got renamed
        part.cleanUp();
        assertThat(tptfd.exists(), is(true));  //explicitly written file did not get removed after cleanup
        tptfd.deleteOnExit(); //clean up test
    }
    
    @Test
    public void testPartTmpFileDeletion () throws Exception
    {
        MultipartConfigElement config = new MultipartConfigElement(_dirname, 1024, 3072, 50);  
        MultiPartInputStreamParser mpis = new MultiPartInputStreamParser(new ByteArrayInputStream(createMultipartRequestString("tptfd").getBytes()),
                                                                         _contentType,
                                                                         config,
                                                                         _tmpDir);
        mpis.setDeleteOnExit(true);
        Collection<Part> parts = mpis.getParts();

        MultiPart part = (MultiPart)mpis.getPart("stuff");
        File stuff = ((MultiPartInputStreamParser.MultiPart)part).getFile();
        assertThat(stuff,notNullValue()); // longer than 100 bytes, should already be a tmp file
        assertThat (stuff.exists(), is(true));
        part.cleanUp();
        assertThat(stuff.exists(), is(false));  //tmp file was removed after cleanup
    }
    
<<<<<<< HEAD
    @Test
=======
 
>>>>>>> d269015c
    public void testLFOnlyRequest()
    throws Exception
    {
        String str = "--AaB03x\n"+
                "content-disposition: form-data; name=\"field1\"\n"+
                "\n"+
                "Joe Blow\n"+ 
                "--AaB03x\n"+
                "content-disposition: form-data; name=\"field2\"\n"+
                "\n"+
                "Other\n"+        
                "--AaB03x--\n";

        MultipartConfigElement config = new MultipartConfigElement(_dirname, 1024, 3072, 50);
<<<<<<< HEAD
        MultiPartInputStreamParser mpis = new MultiPartInputStreamParser(new ByteArrayInputStream(str.getBytes()),
=======
        MultiPartInputStream mpis = new MultiPartInputStream(new ByteArrayInputStream(str.getBytes()),
>>>>>>> d269015c
                                                                         _contentType,
                                                                         config,
                                                                         _tmpDir);
        mpis.setDeleteOnExit(true);
        Collection<Part> parts = mpis.getParts();
        assertThat(parts.size(), is(2));
        Part p1 = mpis.getPart("field1");
        assertThat(p1, notNullValue());      
        ByteArrayOutputStream baos = new ByteArrayOutputStream();
        IO.copy(p1.getInputStream(), baos);
        assertThat(baos.toString("UTF-8"), is("Joe Blow"));
                
        Part p2 = mpis.getPart("field2");
        assertThat(p2, notNullValue());
        baos = new ByteArrayOutputStream();
        IO.copy(p2.getInputStream(), baos);
        assertThat(baos.toString("UTF-8"), is("Other"));
    }
    
<<<<<<< HEAD
    @Test
=======
 
>>>>>>> d269015c
    public void testCROnlyRequest()
    throws Exception
    {
        String str = "--AaB03x\r"+
        "content-disposition: form-data; name=\"field1\"\r"+
        "\r"+
        "Joe Blow\r"+ 
        "--AaB03x\r"+
        "content-disposition: form-data; name=\"field2\"\r"+
        "\r"+
        "Other\r"+        
        "--AaB03x--\r";

        MultipartConfigElement config = new MultipartConfigElement(_dirname, 1024, 3072, 50);
<<<<<<< HEAD
        MultiPartInputStreamParser mpis = new MultiPartInputStreamParser(new ByteArrayInputStream(str.getBytes()),
=======
        MultiPartInputStream mpis = new MultiPartInputStream(new ByteArrayInputStream(str.getBytes()),
>>>>>>> d269015c
                                                                         _contentType,
                                                                         config,
                                                                         _tmpDir);
        mpis.setDeleteOnExit(true);
        Collection<Part> parts = mpis.getParts();
        assertThat(parts.size(), is(2));
        
        assertThat(parts.size(), is(2));
        Part p1 = mpis.getPart("field1");
        assertThat(p1, notNullValue());
        
        ByteArrayOutputStream baos = new ByteArrayOutputStream();
        IO.copy(p1.getInputStream(), baos);
        assertThat(baos.toString("UTF-8"), is("Joe Blow"));
        
        Part p2 = mpis.getPart("field2");
        assertThat(p2, notNullValue());
        baos = new ByteArrayOutputStream();
        IO.copy(p2.getInputStream(), baos);
        assertThat(baos.toString("UTF-8"), is("Other"));
    }

<<<<<<< HEAD
    @Test
=======
   
>>>>>>> d269015c
    public void testCRandLFMixRequest()
    throws Exception
    {
        String str = "--AaB03x\r"+
                "content-disposition: form-data; name=\"field1\"\r"+
                "\r"+
                "\nJoe Blow\n"+ 
                "\r"+
                "--AaB03x\r"+
                "content-disposition: form-data; name=\"field2\"\r"+
                "\r"+
                "Other\r"+        
                "--AaB03x--\r";
        
        MultipartConfigElement config = new MultipartConfigElement(_dirname, 1024, 3072, 50);
<<<<<<< HEAD
        MultiPartInputStreamParser mpis = new MultiPartInputStreamParser(new ByteArrayInputStream(str.getBytes()),
=======
        MultiPartInputStream mpis = new MultiPartInputStream(new ByteArrayInputStream(str.getBytes()),
>>>>>>> d269015c
                                                                         _contentType,
                                                                         config,
                                                                         _tmpDir);
        mpis.setDeleteOnExit(true);
        Collection<Part> parts = mpis.getParts();
        assertThat(parts.size(), is(2));

        Part p1 = mpis.getPart("field1");
        assertThat(p1, notNullValue());      
        ByteArrayOutputStream baos = new ByteArrayOutputStream();
        IO.copy(p1.getInputStream(), baos);
        assertThat(baos.toString("UTF-8"), is("\nJoe Blow\n"));
        
        Part p2 = mpis.getPart("field2");
        assertThat(p2, notNullValue());
        baos = new ByteArrayOutputStream();
        IO.copy(p2.getInputStream(), baos);
        assertThat(baos.toString("UTF-8"), is("Other")); 
    }
<<<<<<< HEAD


=======
    
>>>>>>> d269015c
    public void testMulti ()
    throws Exception
    {
        testMulti(FILENAME);
    }

    @Test
    public void testMultiWithSpaceInFilename() throws Exception
    {
        testMulti("stuff with spaces.txt");
    }

    private void testMulti(String filename) throws IOException, ServletException
    {
        MultipartConfigElement config = new MultipartConfigElement(_dirname, 1024, 3072, 50);
        MultiPartInputStreamParser mpis = new MultiPartInputStreamParser(new ByteArrayInputStream(createMultipartRequestString(filename).getBytes()),
                _contentType,
                config,
                _tmpDir);
        mpis.setDeleteOnExit(true);
        Collection<Part> parts = mpis.getParts();
        assertThat(parts.size(), is(2));
        Part field1 = mpis.getPart("field1");  //field 1 too small to go into tmp file, should be in internal buffer
        assertThat(field1,notNullValue());
        assertThat(field1.getName(),is("field1"));
        InputStream is = field1.getInputStream();
        ByteArrayOutputStream os = new ByteArrayOutputStream();
        IO.copy(is, os);
        assertEquals("Joe Blow", new String(os.toByteArray()));
        assertEquals(8, field1.getSize());

        assertNotNull(((MultiPartInputStreamParser.MultiPart)field1).getBytes());//in internal buffer
        field1.write("field1.txt");
        assertNull(((MultiPartInputStreamParser.MultiPart)field1).getBytes());//no longer in internal buffer
        File f = new File (_dirname+File.separator+"field1.txt");
        assertTrue(f.exists());
        field1.write("another_field1.txt"); //write after having already written
        File f2 = new File(_dirname+File.separator+"another_field1.txt");
        assertTrue(f2.exists());
        assertFalse(f.exists()); //should have been renamed
        field1.delete();  //file should be deleted
        assertFalse(f.exists()); //original file was renamed
        assertFalse(f2.exists()); //2nd written file was explicitly deleted

        MultiPart stuff = (MultiPart)mpis.getPart("stuff");
        assertThat(stuff.getContentDispositionFilename(), is(filename));
        assertThat(stuff.getContentType(),is("text/plain"));
        assertThat(stuff.getHeader("Content-Type"),is("text/plain"));
        assertThat(stuff.getHeaders("content-type").size(),is(1));
        assertThat(stuff.getHeader("content-disposition"),is("form-data; name=\"stuff\"; filename=\"" + filename + "\""));
        assertThat(stuff.getHeaderNames().size(),is(2));
        assertThat(stuff.getSize(),is(51L));
        File tmpfile = ((MultiPartInputStreamParser.MultiPart)stuff).getFile();
        assertThat(tmpfile,notNullValue()); // longer than 100 bytes, should already be a tmp file
        assertThat(((MultiPartInputStreamParser.MultiPart)stuff).getBytes(),nullValue()); //not in an internal buffer
        assertThat(tmpfile.exists(),is(true));
        assertThat(tmpfile.getName(),is(not("stuff with space.txt")));
        stuff.write(filename);
        f = new File(_dirname+File.separator+filename);
        assertThat(f.exists(),is(true));
        assertThat(tmpfile.exists(), is(false));
        try
        {
            stuff.getInputStream();          
        }
        catch (Exception e)
        {
            fail("Part.getInputStream() after file rename operation");
        }
        f.deleteOnExit(); //clean up after test
    }

    @Test
    public void testMultiSameNames ()
    throws Exception
    {
        String sameNames =  "--AaB03x\r\n"+
        "content-disposition: form-data; name=\"stuff\"; filename=\"stuff1.txt\"\r\n"+
        "Content-Type: text/plain\r\n"+
        "\r\n"+
        "00000\r\n"+
        "--AaB03x\r\n"+
        "content-disposition: form-data; name=\"stuff\"; filename=\"stuff2.txt\"\r\n"+
        "Content-Type: text/plain\r\n"+
        "\r\n"+
        "110000000000000000000000000000000000000000000000000\r\n"+
        "--AaB03x--\r\n";

        MultipartConfigElement config = new MultipartConfigElement(_dirname, 1024, 3072, 50);
        MultiPartInputStreamParser mpis = new MultiPartInputStreamParser(new ByteArrayInputStream(sameNames.getBytes()),
                                                             _contentType,
                                                             config,
                                                             _tmpDir);
        mpis.setDeleteOnExit(true);
        Collection<Part> parts = mpis.getParts();
        assertEquals(2, parts.size());
        for (Part p:parts)
            assertEquals("stuff", p.getName());

        //if they all have the name name, then only retrieve the first one
        Part p = mpis.getPart("stuff");
        assertNotNull(p);
        assertEquals(5, p.getSize());
    }

    private String createMultipartRequestString(String filename)
    {
        int length = filename.length();
        String name = filename;
        if (length > 10)
            name = filename.substring(0,10);
        StringBuffer filler = new StringBuffer();
        int i = name.length();
        while (i < 51)
        {
            filler.append("0");
            i++;
        }
        
        return "--AaB03x\r\n"+
        "content-disposition: form-data; name=\"field1\"\r\n"+
        "\r\n"+
        "Joe Blow\r\n"+
        "--AaB03x\r\n"+
        "content-disposition: form-data; name=\"stuff\"; filename=\"" + filename + "\"\r\n"+
        "Content-Type: text/plain\r\n"+
        "\r\n"+name+
        filler.toString()+"\r\n" +
        "--AaB03x--\r\n";
    }
}<|MERGE_RESOLUTION|>--- conflicted
+++ resolved
@@ -266,11 +266,7 @@
         assertThat(stuff.exists(), is(false));  //tmp file was removed after cleanup
     }
     
-<<<<<<< HEAD
-    @Test
-=======
- 
->>>>>>> d269015c
+    @Test
     public void testLFOnlyRequest()
     throws Exception
     {
@@ -285,11 +281,7 @@
                 "--AaB03x--\n";
 
         MultipartConfigElement config = new MultipartConfigElement(_dirname, 1024, 3072, 50);
-<<<<<<< HEAD
         MultiPartInputStreamParser mpis = new MultiPartInputStreamParser(new ByteArrayInputStream(str.getBytes()),
-=======
-        MultiPartInputStream mpis = new MultiPartInputStream(new ByteArrayInputStream(str.getBytes()),
->>>>>>> d269015c
                                                                          _contentType,
                                                                          config,
                                                                          _tmpDir);
@@ -309,11 +301,7 @@
         assertThat(baos.toString("UTF-8"), is("Other"));
     }
     
-<<<<<<< HEAD
-    @Test
-=======
- 
->>>>>>> d269015c
+    @Test
     public void testCROnlyRequest()
     throws Exception
     {
@@ -328,11 +316,7 @@
         "--AaB03x--\r";
 
         MultipartConfigElement config = new MultipartConfigElement(_dirname, 1024, 3072, 50);
-<<<<<<< HEAD
         MultiPartInputStreamParser mpis = new MultiPartInputStreamParser(new ByteArrayInputStream(str.getBytes()),
-=======
-        MultiPartInputStream mpis = new MultiPartInputStream(new ByteArrayInputStream(str.getBytes()),
->>>>>>> d269015c
                                                                          _contentType,
                                                                          config,
                                                                          _tmpDir);
@@ -355,11 +339,7 @@
         assertThat(baos.toString("UTF-8"), is("Other"));
     }
 
-<<<<<<< HEAD
-    @Test
-=======
-   
->>>>>>> d269015c
+    @Test
     public void testCRandLFMixRequest()
     throws Exception
     {
@@ -375,11 +355,7 @@
                 "--AaB03x--\r";
         
         MultipartConfigElement config = new MultipartConfigElement(_dirname, 1024, 3072, 50);
-<<<<<<< HEAD
         MultiPartInputStreamParser mpis = new MultiPartInputStreamParser(new ByteArrayInputStream(str.getBytes()),
-=======
-        MultiPartInputStream mpis = new MultiPartInputStream(new ByteArrayInputStream(str.getBytes()),
->>>>>>> d269015c
                                                                          _contentType,
                                                                          config,
                                                                          _tmpDir);
@@ -399,12 +375,7 @@
         IO.copy(p2.getInputStream(), baos);
         assertThat(baos.toString("UTF-8"), is("Other")); 
     }
-<<<<<<< HEAD
-
-
-=======
-    
->>>>>>> d269015c
+
     public void testMulti ()
     throws Exception
     {
