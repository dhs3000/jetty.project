<project xmlns="http://maven.apache.org/POM/4.0.0" xmlns:xsi="http://www.w3.org/2001/XMLSchema-instance" xsi:schemaLocation="http://maven.apache.org/POM/4.0.0 http://maven.apache.org/maven-v4_0_0.xsd">
  <groupId>org.eclipse.jetty</groupId>
  <modelVersion>4.0.0</modelVersion>
  <artifactId>jetty-bom</artifactId>
<<<<<<< HEAD
  <version>9.4.12.v20180830</version>
=======
  <version>9.3.25.v20180904</version>
>>>>>>> 863a19bc
  <name>Jetty :: Bom</name>
  <description>Jetty BOM artifact</description>
  <url>http://www.eclipse.org/jetty</url>
  <inceptionYear>1995</inceptionYear>
  <packaging>pom</packaging>

  <issueManagement>
    <system>github</system>
    <url>https://github.com/eclipse/jetty.project/issues</url>
  </issueManagement>

  <licenses>
    <license>
      <name>Apache Software License - Version 2.0</name>
      <url>http://www.apache.org/licenses/LICENSE-2.0</url>
    </license>
    <license>
      <name>Eclipse Public License - Version 1.0</name>
      <url>http://www.eclipse.org/org/documents/epl-v10.php</url>
    </license>
  </licenses>

  <properties>
    <jetty.url>http://www.eclipse.org/jetty</jetty.url>
    <project.build.sourceEncoding>UTF-8</project.build.sourceEncoding>
    <build-support.version>1.4</build-support.version>
  </properties>

  <scm>
    <connection>scm:git:https://github.com/eclipse/jetty.project.git</connection>
    <developerConnection>scm:git:git@github.com:eclipse/jetty.project.git</developerConnection>
    <url>https://github.com/eclipse/jetty.project</url>
  </scm>

  <distributionManagement>
    <repository>
      <id>oss.sonatype.org</id>
      <name>Jetty Staging Repository</name>
      <url>https://oss.sonatype.org/service/local/staging/deploy/maven2/</url>
    </repository>
    <snapshotRepository>
      <id>oss.sonatype.org</id>
      <name>Jetty Snapshot Repository</name>
      <url>https://oss.sonatype.org/content/repositories/jetty-snapshots/</url>
    </snapshotRepository>
    <site>
      <id>jetty.eclipse.website</id>
      <url>scp://build.eclipse.org:/home/data/httpd/download.eclipse.org/jetty/${project.version}/</url>
    </site>
  </distributionManagement>

  <build>
    <pluginManagement>
      <plugins>
        <plugin>
          <groupId>org.apache.maven.plugins</groupId>
          <artifactId>maven-release-plugin</artifactId>
          <version>2.5.3</version>
          <configuration>
            <useReleaseProfile>false</useReleaseProfile>
            <goals>deploy</goals>
            <arguments>-Peclipse-release</arguments>
            <preparationGoals>clean install</preparationGoals>
            <mavenExecutorId>forked-path</mavenExecutorId>
          </configuration>
        </plugin>
        <plugin>
          <groupId>org.apache.maven.plugins</groupId>
          <artifactId>maven-source-plugin</artifactId>
          <version>3.0.1</version>
          <configuration>
            <skipSource>true</skipSource>
          </configuration>
        </plugin>
        <plugin>
          <groupId>org.apache.maven.plugins</groupId>
          <artifactId>maven-javadoc-plugin</artifactId>
          <version>3.0.0</version>
          <configuration>
            <skip>true</skip>
          </configuration>
        </plugin>
      </plugins>
    </pluginManagement>
  </build>

  <dependencyManagement>
    <dependencies>
      <dependency>
        <groupId>org.eclipse.jetty</groupId>
<<<<<<< HEAD
        <artifactId>apache-jsp</artifactId>
        <version>9.4.13-SNAPSHOT</version>
=======
        <artifactId>jetty-annotations</artifactId>
        <version>9.3.26-SNAPSHOT</version>
>>>>>>> 863a19bc
      </dependency>
      <dependency>
        <groupId>org.eclipse.jetty</groupId>
        <artifactId>apache-jstl</artifactId>
        <version>9.4.13-SNAPSHOT</version>
      </dependency>
      <dependency>
        <groupId>org.eclipse.jetty</groupId>
        <artifactId>jetty-alpn-client</artifactId>
        <version>9.4.13-SNAPSHOT</version>
      </dependency>
      <dependency>
        <groupId>org.eclipse.jetty</groupId>
        <artifactId>jetty-alpn-java-client</artifactId>
        <version>9.4.13-SNAPSHOT</version>
      </dependency>
      <dependency>
        <groupId>org.eclipse.jetty</groupId>
        <artifactId>jetty-alpn-java-server</artifactId>
        <version>9.4.13-SNAPSHOT</version>
      </dependency>
      <dependency>
        <groupId>org.eclipse.jetty</groupId>
        <artifactId>jetty-alpn-openjdk8-client</artifactId>
        <version>9.4.13-SNAPSHOT</version>
      </dependency>
      <dependency>
        <groupId>org.eclipse.jetty</groupId>
        <artifactId>jetty-alpn-openjdk8-server</artifactId>
        <version>9.4.13-SNAPSHOT</version>
      </dependency>
      <dependency>
        <groupId>org.eclipse.jetty</groupId>
        <artifactId>jetty-alpn-conscrypt-client</artifactId>
        <version>9.4.13-SNAPSHOT</version>
      </dependency>
      <dependency>
        <groupId>org.eclipse.jetty</groupId>
        <artifactId>jetty-alpn-conscrypt-server</artifactId>
        <version>9.4.13-SNAPSHOT</version>
      </dependency>
      <dependency>
        <groupId>org.eclipse.jetty</groupId>
        <artifactId>jetty-alpn-server</artifactId>
        <version>9.4.13-SNAPSHOT</version>
      </dependency>
      <dependency>
        <groupId>org.eclipse.jetty</groupId>
        <artifactId>jetty-annotations</artifactId>
        <version>9.4.13-SNAPSHOT</version>
      </dependency>
      <dependency>
        <groupId>org.eclipse.jetty</groupId>
        <artifactId>jetty-ant</artifactId>
        <version>9.4.13-SNAPSHOT</version>
      </dependency>
      <dependency>
        <groupId>org.eclipse.jetty.cdi</groupId>
        <artifactId>cdi-core</artifactId>
        <version>9.4.13-SNAPSHOT</version>
      </dependency>
      <dependency>
        <groupId>org.eclipse.jetty.cdi</groupId>
        <artifactId>cdi-servlet</artifactId>
        <version>9.4.13-SNAPSHOT</version>
      </dependency>
      <dependency>
        <groupId>org.eclipse.jetty</groupId>
        <artifactId>jetty-client</artifactId>
<<<<<<< HEAD
        <version>9.4.13-SNAPSHOT</version>
=======
        <version>9.3.26-SNAPSHOT</version>
>>>>>>> 863a19bc
      </dependency>
      <dependency>
        <groupId>org.eclipse.jetty</groupId>
        <artifactId>jetty-continuation</artifactId>
<<<<<<< HEAD
        <version>9.4.13-SNAPSHOT</version>
      </dependency>
      <dependency>
        <groupId>org.eclipse.jetty</groupId>
        <artifactId>jetty-deploy</artifactId>
        <version>9.4.13-SNAPSHOT</version>
      </dependency>
      <dependency>
        <groupId>org.eclipse.jetty</groupId>
        <artifactId>jetty-distribution</artifactId>
        <version>9.4.13-SNAPSHOT</version>
        <type>zip</type>
      </dependency>
      <dependency>
        <groupId>org.eclipse.jetty</groupId>
        <artifactId>jetty-distribution</artifactId>
        <version>9.4.13-SNAPSHOT</version>
        <type>tar.gz</type>
      </dependency>
      <dependency>
        <groupId>org.eclipse.jetty.fcgi</groupId>
        <artifactId>fcgi-client</artifactId>
        <version>9.4.13-SNAPSHOT</version>
=======
        <version>9.3.26-SNAPSHOT</version>
      </dependency>
      <dependency>
        <groupId>org.eclipse.jetty.fcgi</groupId>
        <artifactId>fcgi-server</artifactId>
        <version>9.3.26-SNAPSHOT</version>
>>>>>>> 863a19bc
      </dependency>
      <dependency>
        <groupId>org.eclipse.jetty.fcgi</groupId>
        <artifactId>fcgi-server</artifactId>
<<<<<<< HEAD
        <version>9.4.13-SNAPSHOT</version>
=======
        <version>9.3.26-SNAPSHOT</version>
>>>>>>> 863a19bc
      </dependency>
      <dependency>
        <groupId>org.eclipse.jetty.gcloud</groupId>
        <artifactId>jetty-gcloud-session-manager</artifactId>
        <version>9.4.13-SNAPSHOT</version>
      </dependency>
      <dependency>
        <groupId>org.eclipse.jetty</groupId>
        <artifactId>jetty-home</artifactId>
        <version>9.4.13-SNAPSHOT</version>
        <type>zip</type>
      </dependency>
      <dependency>
        <groupId>org.eclipse.jetty</groupId>
<<<<<<< HEAD
        <artifactId>jetty-home</artifactId>
        <version>9.4.13-SNAPSHOT</version>
        <type>tar.gz</type>
=======
        <artifactId>jetty-hazelcast</artifactId>
        <version>9.3.26-SNAPSHOT</version>
>>>>>>> 863a19bc
      </dependency>
      <dependency>
        <groupId>org.eclipse.jetty</groupId>
        <artifactId>jetty-http</artifactId>
<<<<<<< HEAD
        <version>9.4.13-SNAPSHOT</version>
=======
        <version>9.3.26-SNAPSHOT</version>
>>>>>>> 863a19bc
      </dependency>
      <dependency>
        <groupId>org.eclipse.jetty.http2</groupId>
        <artifactId>http2-client</artifactId>
<<<<<<< HEAD
        <version>9.4.13-SNAPSHOT</version>
=======
        <version>9.3.26-SNAPSHOT</version>
>>>>>>> 863a19bc
      </dependency>
      <dependency>
        <groupId>org.eclipse.jetty.http2</groupId>
        <artifactId>http2-common</artifactId>
<<<<<<< HEAD
        <version>9.4.13-SNAPSHOT</version>
=======
        <version>9.3.26-SNAPSHOT</version>
>>>>>>> 863a19bc
      </dependency>
      <dependency>
        <groupId>org.eclipse.jetty.http2</groupId>
        <artifactId>http2-hpack</artifactId>
<<<<<<< HEAD
        <version>9.4.13-SNAPSHOT</version>
=======
        <version>9.3.26-SNAPSHOT</version>
>>>>>>> 863a19bc
      </dependency>
      <dependency>
        <groupId>org.eclipse.jetty.http2</groupId>
        <artifactId>http2-http-client-transport</artifactId>
<<<<<<< HEAD
        <version>9.4.13-SNAPSHOT</version>
=======
        <version>9.3.26-SNAPSHOT</version>
>>>>>>> 863a19bc
      </dependency>
      <dependency>
        <groupId>org.eclipse.jetty.http2</groupId>
        <artifactId>http2-server</artifactId>
<<<<<<< HEAD
        <version>9.4.13-SNAPSHOT</version>
=======
        <version>9.3.26-SNAPSHOT</version>
>>>>>>> 863a19bc
      </dependency>
      <dependency>
        <groupId>org.eclipse.jetty</groupId>
        <artifactId>jetty-http-spi</artifactId>
<<<<<<< HEAD
        <version>9.4.13-SNAPSHOT</version>
=======
        <version>9.3.26-SNAPSHOT</version>
>>>>>>> 863a19bc
      </dependency>
      <dependency>
        <groupId>org.eclipse.jetty</groupId>
        <artifactId>jetty-infinispan</artifactId>
<<<<<<< HEAD
        <version>9.4.13-SNAPSHOT</version>
      </dependency>
      <dependency>
        <groupId>org.eclipse.jetty</groupId>
        <artifactId>jetty-hazelcast</artifactId>
        <version>9.4.13-SNAPSHOT</version>
=======
        <version>9.3.26-SNAPSHOT</version>
>>>>>>> 863a19bc
      </dependency>
      <dependency>
        <groupId>org.eclipse.jetty</groupId>
        <artifactId>jetty-io</artifactId>
<<<<<<< HEAD
        <version>9.4.13-SNAPSHOT</version>
=======
        <version>9.3.26-SNAPSHOT</version>
>>>>>>> 863a19bc
      </dependency>
      <dependency>
        <groupId>org.eclipse.jetty</groupId>
        <artifactId>jetty-jaas</artifactId>
<<<<<<< HEAD
        <version>9.4.13-SNAPSHOT</version>
=======
        <version>9.3.26-SNAPSHOT</version>
>>>>>>> 863a19bc
      </dependency>
      <dependency>
        <groupId>org.eclipse.jetty</groupId>
        <artifactId>jetty-jaspi</artifactId>
<<<<<<< HEAD
        <version>9.4.13-SNAPSHOT</version>
=======
        <version>9.3.26-SNAPSHOT</version>
>>>>>>> 863a19bc
      </dependency>
      <dependency>
        <groupId>org.eclipse.jetty</groupId>
        <artifactId>jetty-jmx</artifactId>
<<<<<<< HEAD
        <version>9.4.13-SNAPSHOT</version>
=======
        <version>9.3.26-SNAPSHOT</version>
>>>>>>> 863a19bc
      </dependency>
      <dependency>
        <groupId>org.eclipse.jetty</groupId>
        <artifactId>jetty-jndi</artifactId>
<<<<<<< HEAD
        <version>9.4.13-SNAPSHOT</version>
      </dependency>
      <dependency>
        <groupId>org.eclipse.jetty.memcached</groupId>
        <artifactId>jetty-memcached-sessions</artifactId>
        <version>9.4.13-SNAPSHOT</version>
=======
        <version>9.3.26-SNAPSHOT</version>
      </dependency>
      <dependency>
        <groupId>org.eclipse.jetty</groupId>
        <artifactId>jetty-monitor</artifactId>
        <version>9.3.26-SNAPSHOT</version>
>>>>>>> 863a19bc
      </dependency>
      <dependency>
        <groupId>org.eclipse.jetty</groupId>
        <artifactId>jetty-nosql</artifactId>
<<<<<<< HEAD
        <version>9.4.13-SNAPSHOT</version>
=======
        <version>9.3.26-SNAPSHOT</version>
>>>>>>> 863a19bc
      </dependency>
      <dependency>
        <groupId>org.eclipse.jetty.osgi</groupId>
        <artifactId>jetty-osgi-boot</artifactId>
        <version>9.4.13-SNAPSHOT</version>
      </dependency>
      <dependency>
        <groupId>org.eclipse.jetty.osgi</groupId>
        <artifactId>jetty-osgi-boot-jsp</artifactId>
        <version>9.4.13-SNAPSHOT</version>
      </dependency>
      <dependency>
        <groupId>org.eclipse.jetty.osgi</groupId>
        <artifactId>jetty-osgi-boot-warurl</artifactId>
        <version>9.4.13-SNAPSHOT</version>
      </dependency>
      <dependency>
        <groupId>org.eclipse.jetty.osgi</groupId>
        <artifactId>jetty-httpservice</artifactId>
        <version>9.4.13-SNAPSHOT</version>
      </dependency>
      <dependency>
        <groupId>org.eclipse.jetty</groupId>
        <artifactId>jetty-plus</artifactId>
<<<<<<< HEAD
        <version>9.4.13-SNAPSHOT</version>
=======
        <version>9.3.26-SNAPSHOT</version>
>>>>>>> 863a19bc
      </dependency>
      <dependency>
        <groupId>org.eclipse.jetty</groupId>
        <artifactId>jetty-proxy</artifactId>
<<<<<<< HEAD
        <version>9.4.13-SNAPSHOT</version>
=======
        <version>9.3.26-SNAPSHOT</version>
>>>>>>> 863a19bc
      </dependency>
      <dependency>
        <groupId>org.eclipse.jetty</groupId>
        <artifactId>jetty-quickstart</artifactId>
<<<<<<< HEAD
        <version>9.4.13-SNAPSHOT</version>
=======
        <version>9.3.26-SNAPSHOT</version>
>>>>>>> 863a19bc
      </dependency>
      <dependency>
        <groupId>org.eclipse.jetty</groupId>
        <artifactId>jetty-rewrite</artifactId>
<<<<<<< HEAD
        <version>9.4.13-SNAPSHOT</version>
=======
        <version>9.3.26-SNAPSHOT</version>
>>>>>>> 863a19bc
      </dependency>
      <dependency>
        <groupId>org.eclipse.jetty</groupId>
        <artifactId>jetty-security</artifactId>
<<<<<<< HEAD
        <version>9.4.13-SNAPSHOT</version>
=======
        <version>9.3.26-SNAPSHOT</version>
>>>>>>> 863a19bc
      </dependency>
      <dependency>
        <groupId>org.eclipse.jetty</groupId>
        <artifactId>jetty-server</artifactId>
<<<<<<< HEAD
        <version>9.4.13-SNAPSHOT</version>
=======
        <version>9.3.26-SNAPSHOT</version>
>>>>>>> 863a19bc
      </dependency>
      <dependency>
        <groupId>org.eclipse.jetty</groupId>
        <artifactId>jetty-servlet</artifactId>
<<<<<<< HEAD
        <version>9.4.13-SNAPSHOT</version>
=======
        <version>9.3.26-SNAPSHOT</version>
>>>>>>> 863a19bc
      </dependency>
      <dependency>
        <groupId>org.eclipse.jetty</groupId>
        <artifactId>jetty-servlets</artifactId>
<<<<<<< HEAD
        <version>9.4.13-SNAPSHOT</version>
=======
        <version>9.3.26-SNAPSHOT</version>
>>>>>>> 863a19bc
      </dependency>
      <dependency>
        <groupId>org.eclipse.jetty</groupId>
        <artifactId>jetty-spring</artifactId>
<<<<<<< HEAD
        <version>9.4.13-SNAPSHOT</version>
      </dependency>
      <dependency>
        <groupId>org.eclipse.jetty</groupId>
        <artifactId>jetty-unixsocket</artifactId>
        <version>9.4.13-SNAPSHOT</version>
=======
        <version>9.3.26-SNAPSHOT</version>
>>>>>>> 863a19bc
      </dependency>
      <dependency>
        <groupId>org.eclipse.jetty</groupId>
        <artifactId>jetty-util</artifactId>
<<<<<<< HEAD
        <version>9.4.13-SNAPSHOT</version>
=======
        <version>9.3.26-SNAPSHOT</version>
>>>>>>> 863a19bc
      </dependency>
      <dependency>
        <groupId>org.eclipse.jetty</groupId>
        <artifactId>jetty-util-ajax</artifactId>
<<<<<<< HEAD
        <version>9.4.13-SNAPSHOT</version>
=======
        <version>9.3.26-SNAPSHOT</version>
>>>>>>> 863a19bc
      </dependency>
      <dependency>
        <groupId>org.eclipse.jetty</groupId>
        <artifactId>jetty-webapp</artifactId>
<<<<<<< HEAD
        <version>9.4.13-SNAPSHOT</version>
=======
        <version>9.3.26-SNAPSHOT</version>
>>>>>>> 863a19bc
      </dependency>
      <dependency>
        <groupId>org.eclipse.jetty.websocket</groupId>
        <artifactId>javax-websocket-client-impl</artifactId>
        <version>9.4.13-SNAPSHOT</version>
      </dependency>
      <dependency>
        <groupId>org.eclipse.jetty.websocket</groupId>
        <artifactId>javax-websocket-server-impl</artifactId>
        <version>9.4.13-SNAPSHOT</version>
      </dependency>
      <dependency>
        <groupId>org.eclipse.jetty.websocket</groupId>
        <artifactId>websocket-api</artifactId>
        <version>9.4.13-SNAPSHOT</version>
      </dependency>
      <dependency>
        <groupId>org.eclipse.jetty.websocket</groupId>
        <artifactId>websocket-client</artifactId>
        <version>9.4.13-SNAPSHOT</version>
      </dependency>
      <dependency>
        <groupId>org.eclipse.jetty.websocket</groupId>
        <artifactId>websocket-common</artifactId>
        <version>9.4.13-SNAPSHOT</version>
      </dependency>
      <dependency>
        <groupId>org.eclipse.jetty.websocket</groupId>
        <artifactId>websocket-server</artifactId>
        <version>9.4.13-SNAPSHOT</version>
      </dependency>
      <dependency>
        <groupId>org.eclipse.jetty.websocket</groupId>
        <artifactId>websocket-servlet</artifactId>
        <version>9.4.13-SNAPSHOT</version>
      </dependency>
      <dependency>
        <groupId>org.eclipse.jetty</groupId>
        <artifactId>jetty-xml</artifactId>
<<<<<<< HEAD
        <version>9.4.13-SNAPSHOT</version>
=======
        <version>9.3.26-SNAPSHOT</version>
      </dependency>
      <dependency>
        <groupId>org.eclipse.jetty</groupId>
        <artifactId>jetty-distribution</artifactId>
        <version>9.3.26-SNAPSHOT</version>
        <type>zip</type>
      </dependency>
      <dependency>
        <groupId>org.eclipse.jetty</groupId>
        <artifactId>jetty-distribution</artifactId>
        <version>9.3.26-SNAPSHOT</version>
        <type>tar.gz</type>
>>>>>>> 863a19bc
      </dependency>
    </dependencies>
  </dependencyManagement>

  <developers>
    <developer>
      <id>gregw</id>
      <name>Greg Wilkins</name>
      <email>gregw@webtide.com</email>
      <organization>Webtide, LLC</organization>
      <organizationUrl>https://webtide.com</organizationUrl>
      <timezone>10</timezone>
    </developer>
    <developer>
      <id>janb</id>
      <name>Jan Bartel</name>
      <email>janb@webtide.com</email>
      <organization>Webtide, LLC</organization>
      <organizationUrl>https://webtide.com</organizationUrl>
      <timezone>10</timezone>
    </developer>
    <developer>
      <id>jesse</id>
      <name>Jesse McConnell</name>
      <email>jesse.mcconnell@gmail.com</email>
      <organization>Webtide, LLC</organization>
      <organizationUrl>https://webtide.com</organizationUrl>
      <timezone>-6</timezone>
    </developer>
    <developer>
      <id>joakime</id>
      <name>Joakim Erdfelt</name>
      <email>joakim.erdfelt@gmail.com</email>
      <organization>Webtide, LLC</organization>
      <organizationUrl>https://webtide.com</organizationUrl>
      <timezone>-6</timezone>
    </developer>
    <developer>
      <id>sbordet</id>
      <name>Simone Bordet</name>
      <email>simone.bordet@gmail.com</email>
      <organization>Webtide, LLC</organization>
      <organizationUrl>https://webtide.com</organizationUrl>
      <timezone>1</timezone>
    </developer>
    <developer>
      <id>djencks</id>
      <name>David Jencks</name>
      <email>david.a.jencks@gmail.com</email>
      <organization>IBM</organization>
      <timezone>-8</timezone>
    </developer>
  </developers>

  <profiles>
    <profile>
      <id>eclipse-release</id>
      <build>
        <plugins>
          <plugin>
            <inherited>true</inherited>
            <groupId>org.apache.maven.plugins</groupId>
            <artifactId>maven-deploy-plugin</artifactId>
            <configuration>
              <updateReleaseInfo>true</updateReleaseInfo>
            </configuration>
          </plugin>
          <plugin>
            <groupId>org.apache.maven.plugins</groupId>
            <artifactId>maven-gpg-plugin</artifactId>
            <executions>
              <execution>
                <id>sign-artifacts</id>
                <phase>verify</phase>
                <goals>
                  <goal>sign</goal>
                </goals>
              </execution>
            </executions>
          </plugin>
        </plugins>
      </build>
    </profile>
  </profiles>
</project><|MERGE_RESOLUTION|>--- conflicted
+++ resolved
@@ -2,11 +2,7 @@
   <groupId>org.eclipse.jetty</groupId>
   <modelVersion>4.0.0</modelVersion>
   <artifactId>jetty-bom</artifactId>
-<<<<<<< HEAD
-  <version>9.4.12.v20180830</version>
-=======
-  <version>9.3.25.v20180904</version>
->>>>>>> 863a19bc
+  <version>9.4.13-SNAPSHOT</version>
   <name>Jetty :: Bom</name>
   <description>Jetty BOM artifact</description>
   <url>http://www.eclipse.org/jetty</url>
@@ -97,13 +93,8 @@
     <dependencies>
       <dependency>
         <groupId>org.eclipse.jetty</groupId>
-<<<<<<< HEAD
         <artifactId>apache-jsp</artifactId>
         <version>9.4.13-SNAPSHOT</version>
-=======
-        <artifactId>jetty-annotations</artifactId>
-        <version>9.3.26-SNAPSHOT</version>
->>>>>>> 863a19bc
       </dependency>
       <dependency>
         <groupId>org.eclipse.jetty</groupId>
@@ -173,16 +164,11 @@
       <dependency>
         <groupId>org.eclipse.jetty</groupId>
         <artifactId>jetty-client</artifactId>
-<<<<<<< HEAD
-        <version>9.4.13-SNAPSHOT</version>
-=======
-        <version>9.3.26-SNAPSHOT</version>
->>>>>>> 863a19bc
+        <version>9.4.13-SNAPSHOT</version>
       </dependency>
       <dependency>
         <groupId>org.eclipse.jetty</groupId>
         <artifactId>jetty-continuation</artifactId>
-<<<<<<< HEAD
         <version>9.4.13-SNAPSHOT</version>
       </dependency>
       <dependency>
@@ -206,23 +192,11 @@
         <groupId>org.eclipse.jetty.fcgi</groupId>
         <artifactId>fcgi-client</artifactId>
         <version>9.4.13-SNAPSHOT</version>
-=======
-        <version>9.3.26-SNAPSHOT</version>
       </dependency>
       <dependency>
         <groupId>org.eclipse.jetty.fcgi</groupId>
         <artifactId>fcgi-server</artifactId>
-        <version>9.3.26-SNAPSHOT</version>
->>>>>>> 863a19bc
-      </dependency>
-      <dependency>
-        <groupId>org.eclipse.jetty.fcgi</groupId>
-        <artifactId>fcgi-server</artifactId>
-<<<<<<< HEAD
-        <version>9.4.13-SNAPSHOT</version>
-=======
-        <version>9.3.26-SNAPSHOT</version>
->>>>>>> 863a19bc
+        <version>9.4.13-SNAPSHOT</version>
       </dependency>
       <dependency>
         <groupId>org.eclipse.jetty.gcloud</groupId>
@@ -237,155 +211,89 @@
       </dependency>
       <dependency>
         <groupId>org.eclipse.jetty</groupId>
-<<<<<<< HEAD
         <artifactId>jetty-home</artifactId>
         <version>9.4.13-SNAPSHOT</version>
         <type>tar.gz</type>
-=======
-        <artifactId>jetty-hazelcast</artifactId>
-        <version>9.3.26-SNAPSHOT</version>
->>>>>>> 863a19bc
       </dependency>
       <dependency>
         <groupId>org.eclipse.jetty</groupId>
         <artifactId>jetty-http</artifactId>
-<<<<<<< HEAD
-        <version>9.4.13-SNAPSHOT</version>
-=======
-        <version>9.3.26-SNAPSHOT</version>
->>>>>>> 863a19bc
+        <version>9.4.13-SNAPSHOT</version>
       </dependency>
       <dependency>
         <groupId>org.eclipse.jetty.http2</groupId>
         <artifactId>http2-client</artifactId>
-<<<<<<< HEAD
-        <version>9.4.13-SNAPSHOT</version>
-=======
-        <version>9.3.26-SNAPSHOT</version>
->>>>>>> 863a19bc
+        <version>9.4.13-SNAPSHOT</version>
       </dependency>
       <dependency>
         <groupId>org.eclipse.jetty.http2</groupId>
         <artifactId>http2-common</artifactId>
-<<<<<<< HEAD
-        <version>9.4.13-SNAPSHOT</version>
-=======
-        <version>9.3.26-SNAPSHOT</version>
->>>>>>> 863a19bc
+        <version>9.4.13-SNAPSHOT</version>
       </dependency>
       <dependency>
         <groupId>org.eclipse.jetty.http2</groupId>
         <artifactId>http2-hpack</artifactId>
-<<<<<<< HEAD
-        <version>9.4.13-SNAPSHOT</version>
-=======
-        <version>9.3.26-SNAPSHOT</version>
->>>>>>> 863a19bc
+        <version>9.4.13-SNAPSHOT</version>
       </dependency>
       <dependency>
         <groupId>org.eclipse.jetty.http2</groupId>
         <artifactId>http2-http-client-transport</artifactId>
-<<<<<<< HEAD
-        <version>9.4.13-SNAPSHOT</version>
-=======
-        <version>9.3.26-SNAPSHOT</version>
->>>>>>> 863a19bc
+        <version>9.4.13-SNAPSHOT</version>
       </dependency>
       <dependency>
         <groupId>org.eclipse.jetty.http2</groupId>
         <artifactId>http2-server</artifactId>
-<<<<<<< HEAD
-        <version>9.4.13-SNAPSHOT</version>
-=======
-        <version>9.3.26-SNAPSHOT</version>
->>>>>>> 863a19bc
+        <version>9.4.13-SNAPSHOT</version>
       </dependency>
       <dependency>
         <groupId>org.eclipse.jetty</groupId>
         <artifactId>jetty-http-spi</artifactId>
-<<<<<<< HEAD
-        <version>9.4.13-SNAPSHOT</version>
-=======
-        <version>9.3.26-SNAPSHOT</version>
->>>>>>> 863a19bc
+        <version>9.4.13-SNAPSHOT</version>
       </dependency>
       <dependency>
         <groupId>org.eclipse.jetty</groupId>
         <artifactId>jetty-infinispan</artifactId>
-<<<<<<< HEAD
         <version>9.4.13-SNAPSHOT</version>
       </dependency>
       <dependency>
         <groupId>org.eclipse.jetty</groupId>
         <artifactId>jetty-hazelcast</artifactId>
         <version>9.4.13-SNAPSHOT</version>
-=======
-        <version>9.3.26-SNAPSHOT</version>
->>>>>>> 863a19bc
       </dependency>
       <dependency>
         <groupId>org.eclipse.jetty</groupId>
         <artifactId>jetty-io</artifactId>
-<<<<<<< HEAD
-        <version>9.4.13-SNAPSHOT</version>
-=======
-        <version>9.3.26-SNAPSHOT</version>
->>>>>>> 863a19bc
+        <version>9.4.13-SNAPSHOT</version>
       </dependency>
       <dependency>
         <groupId>org.eclipse.jetty</groupId>
         <artifactId>jetty-jaas</artifactId>
-<<<<<<< HEAD
-        <version>9.4.13-SNAPSHOT</version>
-=======
-        <version>9.3.26-SNAPSHOT</version>
->>>>>>> 863a19bc
+        <version>9.4.13-SNAPSHOT</version>
       </dependency>
       <dependency>
         <groupId>org.eclipse.jetty</groupId>
         <artifactId>jetty-jaspi</artifactId>
-<<<<<<< HEAD
-        <version>9.4.13-SNAPSHOT</version>
-=======
-        <version>9.3.26-SNAPSHOT</version>
->>>>>>> 863a19bc
+        <version>9.4.13-SNAPSHOT</version>
       </dependency>
       <dependency>
         <groupId>org.eclipse.jetty</groupId>
         <artifactId>jetty-jmx</artifactId>
-<<<<<<< HEAD
-        <version>9.4.13-SNAPSHOT</version>
-=======
-        <version>9.3.26-SNAPSHOT</version>
->>>>>>> 863a19bc
+        <version>9.4.13-SNAPSHOT</version>
       </dependency>
       <dependency>
         <groupId>org.eclipse.jetty</groupId>
         <artifactId>jetty-jndi</artifactId>
-<<<<<<< HEAD
         <version>9.4.13-SNAPSHOT</version>
       </dependency>
       <dependency>
         <groupId>org.eclipse.jetty.memcached</groupId>
         <artifactId>jetty-memcached-sessions</artifactId>
         <version>9.4.13-SNAPSHOT</version>
-=======
-        <version>9.3.26-SNAPSHOT</version>
-      </dependency>
-      <dependency>
-        <groupId>org.eclipse.jetty</groupId>
-        <artifactId>jetty-monitor</artifactId>
-        <version>9.3.26-SNAPSHOT</version>
->>>>>>> 863a19bc
       </dependency>
       <dependency>
         <groupId>org.eclipse.jetty</groupId>
         <artifactId>jetty-nosql</artifactId>
-<<<<<<< HEAD
-        <version>9.4.13-SNAPSHOT</version>
-=======
-        <version>9.3.26-SNAPSHOT</version>
->>>>>>> 863a19bc
+        <version>9.4.13-SNAPSHOT</version>
       </dependency>
       <dependency>
         <groupId>org.eclipse.jetty.osgi</groupId>
@@ -410,115 +318,67 @@
       <dependency>
         <groupId>org.eclipse.jetty</groupId>
         <artifactId>jetty-plus</artifactId>
-<<<<<<< HEAD
-        <version>9.4.13-SNAPSHOT</version>
-=======
-        <version>9.3.26-SNAPSHOT</version>
->>>>>>> 863a19bc
+        <version>9.4.13-SNAPSHOT</version>
       </dependency>
       <dependency>
         <groupId>org.eclipse.jetty</groupId>
         <artifactId>jetty-proxy</artifactId>
-<<<<<<< HEAD
-        <version>9.4.13-SNAPSHOT</version>
-=======
-        <version>9.3.26-SNAPSHOT</version>
->>>>>>> 863a19bc
+        <version>9.4.13-SNAPSHOT</version>
       </dependency>
       <dependency>
         <groupId>org.eclipse.jetty</groupId>
         <artifactId>jetty-quickstart</artifactId>
-<<<<<<< HEAD
-        <version>9.4.13-SNAPSHOT</version>
-=======
-        <version>9.3.26-SNAPSHOT</version>
->>>>>>> 863a19bc
+        <version>9.4.13-SNAPSHOT</version>
       </dependency>
       <dependency>
         <groupId>org.eclipse.jetty</groupId>
         <artifactId>jetty-rewrite</artifactId>
-<<<<<<< HEAD
-        <version>9.4.13-SNAPSHOT</version>
-=======
-        <version>9.3.26-SNAPSHOT</version>
->>>>>>> 863a19bc
+        <version>9.4.13-SNAPSHOT</version>
       </dependency>
       <dependency>
         <groupId>org.eclipse.jetty</groupId>
         <artifactId>jetty-security</artifactId>
-<<<<<<< HEAD
-        <version>9.4.13-SNAPSHOT</version>
-=======
-        <version>9.3.26-SNAPSHOT</version>
->>>>>>> 863a19bc
+        <version>9.4.13-SNAPSHOT</version>
       </dependency>
       <dependency>
         <groupId>org.eclipse.jetty</groupId>
         <artifactId>jetty-server</artifactId>
-<<<<<<< HEAD
-        <version>9.4.13-SNAPSHOT</version>
-=======
-        <version>9.3.26-SNAPSHOT</version>
->>>>>>> 863a19bc
+        <version>9.4.13-SNAPSHOT</version>
       </dependency>
       <dependency>
         <groupId>org.eclipse.jetty</groupId>
         <artifactId>jetty-servlet</artifactId>
-<<<<<<< HEAD
-        <version>9.4.13-SNAPSHOT</version>
-=======
-        <version>9.3.26-SNAPSHOT</version>
->>>>>>> 863a19bc
+        <version>9.4.13-SNAPSHOT</version>
       </dependency>
       <dependency>
         <groupId>org.eclipse.jetty</groupId>
         <artifactId>jetty-servlets</artifactId>
-<<<<<<< HEAD
-        <version>9.4.13-SNAPSHOT</version>
-=======
-        <version>9.3.26-SNAPSHOT</version>
->>>>>>> 863a19bc
+        <version>9.4.13-SNAPSHOT</version>
       </dependency>
       <dependency>
         <groupId>org.eclipse.jetty</groupId>
         <artifactId>jetty-spring</artifactId>
-<<<<<<< HEAD
         <version>9.4.13-SNAPSHOT</version>
       </dependency>
       <dependency>
         <groupId>org.eclipse.jetty</groupId>
         <artifactId>jetty-unixsocket</artifactId>
         <version>9.4.13-SNAPSHOT</version>
-=======
-        <version>9.3.26-SNAPSHOT</version>
->>>>>>> 863a19bc
       </dependency>
       <dependency>
         <groupId>org.eclipse.jetty</groupId>
         <artifactId>jetty-util</artifactId>
-<<<<<<< HEAD
-        <version>9.4.13-SNAPSHOT</version>
-=======
-        <version>9.3.26-SNAPSHOT</version>
->>>>>>> 863a19bc
+        <version>9.4.13-SNAPSHOT</version>
       </dependency>
       <dependency>
         <groupId>org.eclipse.jetty</groupId>
         <artifactId>jetty-util-ajax</artifactId>
-<<<<<<< HEAD
-        <version>9.4.13-SNAPSHOT</version>
-=======
-        <version>9.3.26-SNAPSHOT</version>
->>>>>>> 863a19bc
+        <version>9.4.13-SNAPSHOT</version>
       </dependency>
       <dependency>
         <groupId>org.eclipse.jetty</groupId>
         <artifactId>jetty-webapp</artifactId>
-<<<<<<< HEAD
-        <version>9.4.13-SNAPSHOT</version>
-=======
-        <version>9.3.26-SNAPSHOT</version>
->>>>>>> 863a19bc
+        <version>9.4.13-SNAPSHOT</version>
       </dependency>
       <dependency>
         <groupId>org.eclipse.jetty.websocket</groupId>
@@ -558,23 +418,7 @@
       <dependency>
         <groupId>org.eclipse.jetty</groupId>
         <artifactId>jetty-xml</artifactId>
-<<<<<<< HEAD
-        <version>9.4.13-SNAPSHOT</version>
-=======
-        <version>9.3.26-SNAPSHOT</version>
-      </dependency>
-      <dependency>
-        <groupId>org.eclipse.jetty</groupId>
-        <artifactId>jetty-distribution</artifactId>
-        <version>9.3.26-SNAPSHOT</version>
-        <type>zip</type>
-      </dependency>
-      <dependency>
-        <groupId>org.eclipse.jetty</groupId>
-        <artifactId>jetty-distribution</artifactId>
-        <version>9.3.26-SNAPSHOT</version>
-        <type>tar.gz</type>
->>>>>>> 863a19bc
+        <version>9.4.13-SNAPSHOT</version>
       </dependency>
     </dependencies>
   </dependencyManagement>
