--- conflicted
+++ resolved
@@ -53,6 +53,7 @@
 import org.eclipse.jetty.http.HttpHeader;
 import org.eclipse.jetty.http.HttpHeaderValue;
 import org.eclipse.jetty.http.HttpStatus;
+import org.eclipse.jetty.http.HttpURI;
 import org.eclipse.jetty.http.MimeTypes;
 import org.eclipse.jetty.io.ByteBufferInputStream;
 import org.eclipse.jetty.server.HttpStream;
@@ -419,12 +420,8 @@
         // TODO Some methods are directed to core that probably should be intercepted
 
         private final HttpServletRequest _servletRequest;
-<<<<<<< HEAD
-        private final Request _request;
+        private final HttpFields _httpFields;
         private final HttpURI _uri;
-=======
->>>>>>> 660093ff
-        private final HttpFields _httpFields;
 
         ServletCoreRequest(HttpServletRequest request)
         {
@@ -445,10 +442,9 @@
                 }
             }
             _httpFields = fields.asImmutable();
-
             _uri = (request.getDispatcherType() == DispatcherType.REQUEST)
-                ? _request.getHttpURI()
-                : Request.updateHttpURI(_request, URIUtil.addPaths(_servletRequest.getServletPath(), _servletRequest.getPathInfo()));
+                ? getWrapped().getHttpURI()
+                : Request.updateHttpURI(getWrapped(), URIUtil.addPaths(_servletRequest.getServletPath(), _servletRequest.getPathInfo()));
         }
 
         @Override
@@ -458,21 +454,9 @@
         }
 
         @Override
-<<<<<<< HEAD
-        public HttpFields getTrailers()
-        {
-            return _request.getTrailers();
-        }
-
-        @Override
         public HttpURI getHttpURI()
         {
             return _uri;
-=======
-        public String getPathInContext()
-        {
-            return URIUtil.addPaths(_servletRequest.getServletPath(), _servletRequest.getPathInfo());
->>>>>>> 660093ff
         }
 
         @Override
@@ -904,7 +888,8 @@
                 return null;
             }
 
-            String requestTarget = isPathInfoOnly() ? request.getPathInfo() : Request.getPathInContext(coreRequest);
+            String pathInContext = Request.getPathInContext(coreRequest);
+            String requestTarget = isPathInfoOnly() ? request.getPathInfo() : pathInContext;
 
             String welcomeServlet = null;
             Resource base = _baseResource.resolve(requestTarget);
@@ -913,7 +898,7 @@
                 for (String welcome : welcomes)
                 {
                     Resource welcomePath = base.resolve(welcome);
-                    String welcomeInContext = URIUtil.addPaths(Request.getPathInContext(coreRequest), welcome);
+                    String welcomeInContext = URIUtil.addPaths(pathInContext, welcome);
 
                     if (Resources.isReadableFile(welcomePath))
                         return welcomeInContext;
