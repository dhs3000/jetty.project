//
// ========================================================================
// Copyright (c) 1995 Mort Bay Consulting Pty Ltd and others.
//
// This program and the accompanying materials are made available under the
// terms of the Eclipse Public License v. 2.0 which is available at
// https://www.eclipse.org/legal/epl-2.0, or the Apache License, Version 2.0
// which is available at https://www.apache.org/licenses/LICENSE-2.0.
//
// SPDX-License-Identifier: EPL-2.0 OR Apache-2.0
// ========================================================================
//

package org.eclipse.jetty.ee10.servlet;

import java.io.IOException;
import java.net.InetSocketAddress;
import java.net.SocketAddress;
import java.util.concurrent.TimeoutException;
import java.util.concurrent.atomic.AtomicBoolean;
import java.util.concurrent.atomic.AtomicLong;

import jakarta.servlet.RequestDispatcher;
<<<<<<< HEAD
import jakarta.servlet.ServletException;
import org.eclipse.jetty.ee10.servlet.ServletRequestState.Action;
=======
import org.eclipse.jetty.ee10.servlet.ServletChannelState.Action;
>>>>>>> 235c5086
import org.eclipse.jetty.http.BadMessageException;
import org.eclipse.jetty.http.HttpFields;
import org.eclipse.jetty.http.HttpHeader;
import org.eclipse.jetty.http.HttpHeaderValue;
import org.eclipse.jetty.http.HttpStatus;
import org.eclipse.jetty.http.HttpURI;
import org.eclipse.jetty.io.Connection;
import org.eclipse.jetty.io.EndPoint;
import org.eclipse.jetty.io.QuietException;
import org.eclipse.jetty.server.ConnectionMetaData;
import org.eclipse.jetty.server.CustomRequestLog;
import org.eclipse.jetty.server.HttpConfiguration;
import org.eclipse.jetty.server.Request;
import org.eclipse.jetty.server.Response;
import org.eclipse.jetty.server.ResponseUtils;
import org.eclipse.jetty.server.Server;
import org.eclipse.jetty.server.handler.ContextHandler;
import org.eclipse.jetty.server.handler.ContextRequest;
import org.eclipse.jetty.util.Callback;
import org.eclipse.jetty.util.ExceptionUtil;
import org.eclipse.jetty.util.HostPort;
import org.eclipse.jetty.util.IO;
import org.eclipse.jetty.util.URIUtil;
import org.slf4j.Logger;
import org.slf4j.LoggerFactory;

import static org.eclipse.jetty.util.thread.Invocable.InvocationType.NON_BLOCKING;

/**
 * The ServletChannel contains the state and behaviors associated with the Servlet API
 * lifecycle for a single request/response cycle. Specifically it uses
 * {@link ServletChannelState} to coordinate the states of dispatch state, input and
 * output according to the servlet specification.  The combined state so obtained
 * is reflected in the behaviour of the contained {@link HttpInput} implementation of
 * {@link jakarta.servlet.ServletInputStream}.
 * <p>
 * This class is reusable over multiple requests for the same {@link ServletContextHandler}
 * and is {@link #recycle() recycled} after each use before being
 * {@link #associate(ServletContextRequest) associated} with a new {@link ServletContextRequest}
 * and then {@link #associate(Request, Response, Callback) associated} with possibly wrapped
 * request, response and callback.
 * </p>
 * @see ServletChannelState
 * @see HttpInput
 */
public class ServletChannel
{
    private static final Logger LOG = LoggerFactory.getLogger(ServletChannel.class);

    private final ServletChannelState _state;
    private final ServletContextHandler.ServletScopedContext _context;
    private final ServletContextHandler.ServletContextApi _servletContextApi;
    private final ConnectionMetaData _connectionMetaData;
    private final AtomicLong _requests = new AtomicLong();
    private final HttpInput _httpInput;
    private final HttpOutput _httpOutput;
    private ServletContextRequest _servletContextRequest;
    private Request _request;
    private Response _response;
    private Callback _callback;
    private boolean _expects100Continue;

    public ServletChannel(ServletContextHandler servletContextHandler, Request request)
    {
        this(servletContextHandler, request.getConnectionMetaData());
    }

    public ServletChannel(ServletContextHandler servletContextHandler, ConnectionMetaData connectionMetaData)
    {
        _context = servletContextHandler.getContext();
        _servletContextApi = _context.getServletContext();
        _connectionMetaData = connectionMetaData;
        _state = new ServletChannelState(this);
        _httpInput = new HttpInput(this);
        _httpOutput = new HttpOutput(this);
    }

    public ConnectionMetaData getConnectionMetaData()
    {
        return _connectionMetaData;
    }

    public Callback getCallback()
    {
        return _callback;
    }

    /**
     * Associate this channel with a specific request.
     * This method is called by the {@link ServletContextHandler} when a core {@link Request} is accepted and associated with
     * a servlet mapping. The association remains until {@link #recycle()} is called.
     * @param servletContextRequest The servlet context request to associate
     * @see #recycle()
     */
    public void associate(ServletContextRequest servletContextRequest)
    {
        // We need to recycle here sometimes as requests that are handled before the
        // ServletHandler (e.g. by SecurityHandler) are not recycled.
        if (_servletContextRequest != null)
            recycle();
        _httpInput.reopen();
        _request = _servletContextRequest = servletContextRequest;
        _response = _servletContextRequest.getServletContextResponse();
        _expects100Continue = servletContextRequest.getHeaders().contains(HttpHeader.EXPECT, HttpHeaderValue.CONTINUE.asString());

        if (LOG.isDebugEnabled())
            LOG.debug("associate {} -> {} : {}",
                this,
                _servletContextRequest,
                _state);
    }

    /**
     * Associate this channel with possibly wrapped values for
     * {@link #getRequest()}, {@link #getResponse()} and {@link #getCallback()}.
     * This is called by the {@link ServletHandler} immediately before calling {@link #handle()} on the
     * initial dispatch.  This allows for handlers between the {@link ServletContextHandler} and the
     * {@link ServletHandler} to wrap the instances.
     * @param request The request, which may have been wrapped
     *                after #{@link ServletContextHandler#wrapRequest(Request, Response)}
     * @param response The response, which may have been wrapped
     *                 after #{@link ServletContextHandler#wrapResponse(ContextRequest, Response)}
     * @param callback The context, which may have been wrapped
     *                 after {@link ServletContextHandler#handle(Request, Response, Callback)}
     */
    public void associate(Request request, Response response, Callback callback)
    {
        if (_callback != null)
            throw new IllegalStateException();

        if (request != _request && Request.as(request, ServletContextRequest.class) != _servletContextRequest)
            throw new IllegalStateException();
        _request = request;
        _response = response;
        _callback = callback;

        if (LOG.isDebugEnabled())
            LOG.debug("associate {} -> {},{},{}",
                this,
                _request,
                _response,
                _callback);
    }

    public ServletContextHandler.ServletScopedContext getContext()
    {
        return _context;
    }

    public ServletContextHandler getServletContextHandler()
    {
        return _context.getContextHandler();
    }

    public ServletContextHandler.ServletContextApi getServletContextApi()
    {
        return _servletContextApi;
    }

    public HttpOutput getHttpOutput()
    {
        return _httpOutput;
    }

    public HttpInput getHttpInput()
    {
        return _httpInput;
    }

    public boolean isSendError()
    {
        return _state.isSendError();
    }

    /** Format the address or host returned from Request methods
     * @param addr The address or host
     * @return Default implementation returns {@link HostPort#normalizeHost(String)}
     */
    protected String formatAddrOrHost(String addr)
    {
        return HostPort.normalizeHost(addr);
    }

    public ServletChannelState getServletRequestState()
    {
        return _state;
    }

    public long getBytesWritten()
    {
        return Response.getContentBytesWritten(getServletContextResponse());
    }

    /**
     * Get the idle timeout.
     * <p>This is implemented as a call to {@link EndPoint#getIdleTimeout()}, but may be
     * overridden by channels that have timeouts different from their connections.
     *
     * @return the idle timeout (in milliseconds)
     */
    public long getIdleTimeout()
    {
        return _connectionMetaData.getConnection().getEndPoint().getIdleTimeout();
    }

    /**
     * Set the idle timeout.
     * <p>This is implemented as a call to {@link EndPoint#setIdleTimeout(long)}, but may be
     * overridden by channels that have timeouts different from their connections.
     *
     * @param timeoutMs the idle timeout in milliseconds
     */
    public void setIdleTimeout(long timeoutMs)
    {
        _connectionMetaData.getConnection().getEndPoint().setIdleTimeout(timeoutMs);
    }

    public HttpConfiguration getHttpConfiguration()
    {
        return _connectionMetaData.getHttpConfiguration();
    }

    public Server getServer()
    {
        return _context.getContextHandler().getServer();
    }

    /**
     * @return The {@link ServletContextRequest} as wrapped by the {@link ServletContextHandler}.
     * @see #getRequest()
     */
    public ServletContextRequest getServletContextRequest()
    {
        return _servletContextRequest;
    }

    /**
     * @return The core {@link Request} associated with the request. This may differ from {@link #getServletContextRequest()}
     *         if the request was wrapped by another handler after the {@link ServletContextHandler} and passed
     *         to {@link ServletChannel#associate(Request, Response, Callback)}.
     * @see #getServletContextRequest()
     * @see #associate(Request, Response, Callback)
     */
    public Request getRequest()
    {
        return _request;
    }

    /**
     * @return The ServetContextResponse as wrapped by the {@link ServletContextHandler}.
     * @see #getResponse()
     */
    public ServletContextResponse getServletContextResponse()
    {
        ServletContextRequest request = _servletContextRequest;
        return request == null ? null : request.getServletContextResponse();
    }

    /**
     * @return The core {@link Response} associated with the API response.
     *         This may differ from {@link #getServletContextResponse()} if the response was wrapped by another handler
     *         after the {@link ServletContextHandler} and passed to {@link ServletChannel#associate(Request, Response, Callback)}.
     * @see #getServletContextResponse()
     * @see #associate(Request, Response, Callback)
     */
    public Response getResponse()
    {
        return _response;
    }

    public Connection getConnection()
    {
        return _connectionMetaData.getConnection();
    }

    public EndPoint getEndPoint()
    {
        return getConnection().getEndPoint();
    }

    /**
     * <p>Return the local name of the connected channel.</p>
     *
     * <p>
     * This is the host name after the connector is bound and the connection is accepted.
     * </p>
     * <p>
     * Value can be overridden by {@link HttpConfiguration#setLocalAddress(SocketAddress)}.
     * </p>
     * <p>
     * Note: some connectors are not based on IP networking, and default behavior here will
     * result in a null return.  Use {@link HttpConfiguration#setLocalAddress(SocketAddress)}
     * to set the value to an acceptable host name.
     * </p>
     *
     * @return the local name, or null
     */
    public String getLocalName()
    {
        HttpConfiguration httpConfiguration = getHttpConfiguration();
        if (httpConfiguration != null)
        {
            SocketAddress localAddress = httpConfiguration.getLocalAddress();
            if (localAddress instanceof InetSocketAddress)
                return ((InetSocketAddress)localAddress).getHostName();
        }

        InetSocketAddress local = getLocalAddress();
        if (local != null)
            return local.getHostString();

        return null;
    }

    /**
     * <p>Return the Local Port of the connected channel.</p>
     *
     * <p>
     * This is the port the connector is bound to and is accepting connections on.
     * </p>
     * <p>
     * Value can be overridden by {@link HttpConfiguration#setLocalAddress(SocketAddress)}.
     * </p>
     * <p>
     * Note: some connectors are not based on IP networking, and default behavior here will
     * result in a value of 0 returned.  Use {@link HttpConfiguration#setLocalAddress(SocketAddress)}
     * to set the value to an acceptable port.
     * </p>
     *
     * @return the local port, or 0 if unspecified
     */
    public int getLocalPort()
    {
        HttpConfiguration httpConfiguration = getHttpConfiguration();
        if (httpConfiguration != null)
        {
            SocketAddress localAddress = httpConfiguration.getLocalAddress();
            if (localAddress instanceof InetSocketAddress)
                return ((InetSocketAddress)localAddress).getPort();
        }

        InetSocketAddress local = getLocalAddress();
        return local == null ? 0 : local.getPort();
    }

    public InetSocketAddress getLocalAddress()
    {
        HttpConfiguration httpConfiguration = getHttpConfiguration();
        if (httpConfiguration != null)
        {
            SocketAddress localAddress = httpConfiguration.getLocalAddress();
            if (localAddress instanceof InetSocketAddress)
                return ((InetSocketAddress)localAddress);
        }

        SocketAddress local = getEndPoint().getLocalSocketAddress();
        if (local instanceof InetSocketAddress)
            return (InetSocketAddress)local;
        return null;
    }

    public InetSocketAddress getRemoteAddress()
    {
        SocketAddress remote = getEndPoint().getRemoteSocketAddress();
        if (remote instanceof InetSocketAddress)
            return (InetSocketAddress)remote;
        return null;
    }

    /**
     * @return return the HttpConfiguration server authority override
     */
    public HostPort getServerAuthority()
    {
        HttpConfiguration httpConfiguration = getHttpConfiguration();
        if (httpConfiguration != null)
            return httpConfiguration.getServerAuthority();

        return null;
    }

    /**
     * If the associated response has the Expect header set to 100 Continue,
     * then accessing the input stream indicates that the handler/servlet
     * is ready for the request body and thus a 100 Continue response is sent.
     *
     * @param available estimate of the number of bytes that are available
     * @throws IOException if the InputStream cannot be created
     */
    public void continue100(int available) throws IOException
    {
        if (isExpecting100Continue())
        {
            _expects100Continue = false;
            if (available == 0)
            {
                if (isCommitted())
                    throw new IOException("Committed before 100 Continue");
                try
                {
                    getServletContextResponse().writeInterim(HttpStatus.CONTINUE_100, HttpFields.EMPTY).get();
                }
                catch (Throwable x)
                {
                    throw IO.rethrow(x);
                }
            }
        }
    }

    /**
     * @see #associate(ServletContextRequest)
     */
    private void recycle()
    {
        _state.recycle();
        _httpInput.recycle();
        _httpOutput.recycle();
        _request = _servletContextRequest = null;
        _response = null;
        _callback = null;
        _expects100Continue = false;
    }

    /**
     * Handle the servlet request. This is called on the initial dispatch and then again on any asynchronous events.
     */
    public void handle()
    {
        if (LOG.isDebugEnabled())
            LOG.debug("handle {} {} ", _servletContextRequest.getHttpURI(), this);

        Action action = _state.handling();

        // Loop here to handle async request redispatches.
        // The loop is controlled by the call to async.unhandle in the
        // finally block below.  Unhandle will return false only if an async dispatch has
        // already happened when unhandle is called.
        loop:
        while (!getServer().isStopped())
        {
            try
            {
                if (LOG.isDebugEnabled())
                    LOG.debug("action {} {}", action, this);

                switch (action)
                {
                    case TERMINATED:
                        onCompleted();
                        break loop;

                    case WAIT:
                        // break loop without calling unhandle
                        break loop;

                    case DISPATCH:
                    {
<<<<<<< HEAD
                        dispatch(this::normalDispatch);
=======
                        reopen();
                        dispatch();
>>>>>>> 235c5086
                        break;
                    }

                    case ASYNC_DISPATCH:
                    {
<<<<<<< HEAD
                        dispatch(this::asyncDispatch);
=======
                        reopen();
                        dispatchAsync();
>>>>>>> 235c5086
                        break;
                    }

                    case ASYNC_TIMEOUT:
                        _state.onTimeout();
                        break;

                    case SEND_ERROR:
                    {
                        Object errorException = _servletContextRequest.getAttribute((RequestDispatcher.ERROR_EXCEPTION));
                        Throwable cause = errorException instanceof Throwable throwable ? throwable : null;
                        try
                        {
                            // Get ready to send an error response
                            getServletContextResponse().resetContent();

                            // the following is needed as you cannot trust the response code and reason
                            // as those could have been modified after calling sendError
                            Integer code = (Integer)_servletContextRequest.getAttribute(RequestDispatcher.ERROR_STATUS_CODE);
                            if (code == null)
                                code = HttpStatus.INTERNAL_SERVER_ERROR_500;
                            getServletContextResponse().setStatus(code);

                            // The handling of the original dispatch failed, and we are now going to either generate
                            // and error response ourselves or dispatch for an error page.  If there is content left over
                            // from the failed dispatch, then we try to consume it here and if we fail we add a
                            // Connection:close.  This can't be deferred to COMPLETE as the response will be committed
                            // by then.
                            if (!_httpInput.consumeAvailable())
                                ResponseUtils.ensureNotPersistent(_servletContextRequest, _servletContextRequest.getServletContextResponse());

                            ContextHandler.ScopedContext context = (ContextHandler.ScopedContext)_servletContextRequest.getAttribute(ErrorHandler.ERROR_CONTEXT);
                            Request.Handler errorHandler = ErrorHandler.getErrorHandler(getServer(), context == null ? null : context.getContextHandler());

                            // If we can't have a body or have no ErrorHandler, then create a minimal error response.
                            if (HttpStatus.hasNoBody(getServletContextResponse().getStatus()) || errorHandler == null)
                            {
                                sendResponseAndComplete();
                            }
                            else
                            {
<<<<<<< HEAD

=======
>>>>>>> 235c5086
                                AtomicBoolean asyncCompletion = new AtomicBoolean(false);
                                Callback errorCallback = Callback.from(() ->
                                {
                                    if (!asyncCompletion.compareAndSet(false, true))
                                        _state.scheduleDispatch();
                                });

                                // We do not notify ServletRequestListener on this dispatch because it might not
                                // be dispatched to an error page, so we delegate this responsibility to the ErrorHandler.
<<<<<<< HEAD
                                dispatch(() -> errorHandler.handle(_servletContextRequest, getServletContextResponse(), errorCallback));
=======
                                reopen();
                                errorHandler.handle(getServletContextRequest(), getServletContextResponse(), errorCallback);
>>>>>>> 235c5086

                                // If the callback has already been completed we should continue in handle loop.
                                // Otherwise, the callback will schedule a dispatch to handle().
                                if (asyncCompletion.compareAndSet(false, true))
<<<<<<< HEAD
                                    return false;
=======
                                    return;
>>>>>>> 235c5086
                            }
                        }
                        catch (Throwable x)
                        {
                            if (cause == null)
                                cause = x;
                            else
                                ExceptionUtil.addSuppressedIfNotAssociated(cause, x);
                            if (LOG.isDebugEnabled())
                                LOG.debug("Could not perform ERROR dispatch, aborting", cause);
                            if (_state.isResponseCommitted())
                            {
                                abort(cause);
                            }
                            else
                            {
                                try
                                {
                                    getServletContextResponse().resetContent();
                                    sendResponseAndComplete();
                                }
                                catch (Throwable t)
                                {
                                    ExceptionUtil.addSuppressedIfNotAssociated(cause, t);
                                    abort(cause);
                                }
                            }
                        }
                        finally
                        {
                            // clean up the context that was set in Response.sendError
                            _servletContextRequest.removeAttribute(ErrorHandler.ERROR_CONTEXT);
                        }
                        break;
                    }

                    case ASYNC_ERROR:
                    {
                        throw _state.getAsyncContextEvent().getThrowable();
                    }

                    case READ_CALLBACK:
                    {
                        _context.run(() -> _servletContextRequest.getHttpInput().run());
                        break;
                    }

                    case WRITE_CALLBACK:
                    {
                        _context.run(() -> _servletContextRequest.getHttpOutput().run());
                        break;
                    }

                    case COMPLETE:
                    {
                        if (!getServletContextResponse().isCommitted())
                        {
                            // Indicate Connection:close if we can't consume all.
                            if (getServletContextResponse().getStatus() >= 200)
                                ResponseUtils.ensureConsumeAvailableOrNotPersistent(_servletContextRequest, _servletContextRequest.getServletContextResponse());
                        }

                        // RFC 7230, section 3.3.  We do this here so that a servlet error page can be sent.
                        if (!_servletContextRequest.isHead() && getServletContextResponse().getStatus() != HttpStatus.NOT_MODIFIED_304)
                        {
                            long written = getBytesWritten();
                            if (getServletContextResponse().isContentIncomplete(written) && sendErrorOrAbort("Insufficient content written %d < %d".formatted(written, getServletContextResponse().getContentLength())))
                                break;
                        }

                        // Set a close callback on the HttpOutput to make it an async callback
                        getServletContextResponse().completeOutput(Callback.from(NON_BLOCKING, () -> _state.completed(null), _state::completed));

                        break;
                    }

                    default:
                        throw new IllegalStateException(this.toString());
                }
            }
            catch (Throwable failure)
            {
                if ("org.eclipse.jetty.continuation.ContinuationThrowable".equals(failure.getClass().getName()))
                    LOG.trace("IGNORED", failure);
                else
                    handleException(failure);
            }

            action = _state.unhandle();
        }

        if (LOG.isDebugEnabled())
            LOG.debug("!handle {} {}", action, this);
    }

    private void reopen()
    {
        _servletContextRequest.getServletContextResponse().getHttpOutput().reopen();
        getHttpOutput().reopen();
    }

    private void normalDispatch() throws ServletException, IOException
    {
        try
        {
            _context.getServletContextHandler().requestInitialized(_servletContextRequest, _servletContextRequest.getServletApiRequest());

            ServletHandler servletHandler = _context.getServletContextHandler().getServletHandler();
            ServletHandler.MappedServlet mappedServlet = _servletContextRequest.getMatchedResource().getResource();

            mappedServlet.handle(servletHandler, Request.getPathInContext(_servletContextRequest), _servletContextRequest.getServletApiRequest(), _servletContextRequest.getHttpServletResponse());
        }
        finally
        {
            _context.getServletContextHandler().requestDestroyed(_servletContextRequest, _servletContextRequest.getServletApiRequest());
        }
    }

    private void asyncDispatch() throws ServletException, IOException
    {
        try
        {
            _context.getServletContextHandler().requestInitialized(_servletContextRequest, _servletContextRequest.getServletApiRequest());

            HttpURI uri;
            String pathInContext;
            AsyncContextEvent asyncContextEvent = _state.getAsyncContextEvent();
            String dispatchString = asyncContextEvent.getDispatchPath();
            if (dispatchString != null)
            {
                String contextPath = _context.getContextPath();
                HttpURI.Immutable dispatchUri = HttpURI.from(dispatchString);
                pathInContext = URIUtil.canonicalPath(dispatchUri.getPath());
                uri = HttpURI.build(_servletContextRequest.getHttpURI())
                    .path(URIUtil.addPaths(contextPath, pathInContext))
                    .query(dispatchUri.getQuery());
            }
            else
            {
                uri = asyncContextEvent.getBaseURI();
                if (uri == null)
                {
                    uri = _servletContextRequest.getHttpURI();
                    pathInContext = Request.getPathInContext(_servletContextRequest);
                }
                else
                {
                    pathInContext = uri.getCanonicalPath();
                    if (_context.getContextPath().length() > 1)
                        pathInContext = pathInContext.substring(_context.getContextPath().length());
                }
            }
            // We first worked with the core pathInContext above, but now need to convert to servlet style
            String decodedPathInContext = URIUtil.decodePath(pathInContext);

            Dispatcher dispatcher = new Dispatcher(getServletContextHandler(), uri, decodedPathInContext);
            dispatcher.async(asyncContextEvent.getSuppliedRequest(), asyncContextEvent.getSuppliedResponse());
        }
        finally
        {
            _context.getServletContextHandler().requestDestroyed(_servletContextRequest, _servletContextRequest.getServletApiRequest());
        }
    }

    /**
     * @param message the error message.
     * @return true if we have sent an error, false if we have aborted.
     */
    private boolean sendErrorOrAbort(String message)
    {
        try
        {
            if (isCommitted())
            {
                abort(new IOException(message));
                return false;
            }

            getServletContextResponse().getServletApiResponse().sendError(HttpStatus.INTERNAL_SERVER_ERROR_500, message);
            return true;
        }
        catch (Throwable x)
        {
            LOG.trace("IGNORED", x);
            abort(x);
        }
        return false;
    }

    /**
     * <p>Sends an error 500, performing a special logic to detect whether the request is suspended,
     * to avoid concurrent writes from the application.</p>
     * <p>It may happen that the application suspends, and then throws an exception, while an application
     * spawned thread writes the response content; in such case, we attempt to commit the error directly
     * bypassing the {@link ErrorHandler} mechanisms and the response OutputStream.</p>
     *
     * @param failure the Throwable that caused the problem
     */
    protected void handleException(Throwable failure)
    {
        // Unwrap wrapping Jetty and Servlet exceptions.
        Throwable quiet = unwrap(failure, QuietException.class);
        Throwable noStack = unwrap(failure, BadMessageException.class, IOException.class, TimeoutException.class);

        if (quiet != null || !getServer().isRunning())
        {
            if (LOG.isDebugEnabled())
                LOG.debug(_servletContextRequest.getServletApiRequest().getRequestURI(), failure);
        }
        else if (noStack != null)
        {
            // No stack trace unless there is debug turned on
            if (LOG.isDebugEnabled())
                LOG.warn("handleException {}", _servletContextRequest.getServletApiRequest().getRequestURI(), failure);
            else
                LOG.warn("handleException {} {}", _servletContextRequest.getServletApiRequest().getRequestURI(), noStack.toString());
        }
        else
        {
            ServletContextRequest request = _servletContextRequest;
            LOG.warn(request == null ? "unknown request" : request.getServletApiRequest().getRequestURI(), failure);
        }

        if (isCommitted())
        {
            abort(failure);
        }
        else
        {
            try
            {
                _state.onError(failure);
            }
            catch (IllegalStateException e)
            {
                abort(failure);
            }
        }
    }

    /**
     * Unwrap failure causes to find target class
     *
     * @param failure The throwable to have its causes unwrapped
     * @param targets Exception classes that we should not unwrap
     * @return A target throwable or null
     */
    protected Throwable unwrap(Throwable failure, Class<?>... targets)
    {
        while (failure != null)
        {
            for (Class<?> x : targets)
            {
                if (x.isInstance(failure))
                    return failure;
            }
            failure = failure.getCause();
        }
        return null;
    }

    public void sendResponseAndComplete()
    {
        try
        {
            _state.completing();
            getServletContextResponse().write(true, getServletContextResponse().getHttpOutput().getByteBuffer(), Callback.from(() -> _state.completed(null), _state::completed));
        }
        catch (Throwable x)
        {
            abort(x);
        }
    }

    public boolean isExpecting100Continue()
    {
        return _expects100Continue;
    }

    @Override
    public String toString()
    {
        if (_servletContextRequest == null)
        {
            return String.format("%s@%x{null}",
                getClass().getSimpleName(),
                hashCode());
        }

        long timeStamp = Request.getTimeStamp(_servletContextRequest);
        return String.format("%s@%x{s=%s,r=%s,c=%b/%b,a=%s,uri=%s,age=%d}",
            getClass().getSimpleName(),
            hashCode(),
            _state,
            _requests,
            isRequestCompleted(),
            isResponseCompleted(),
            _state.getState(),
            _servletContextRequest.getHttpURI(),
            timeStamp == 0 ? 0 : System.currentTimeMillis() - timeStamp);
    }

    void onTrailers(HttpFields trailers)
    {
        _servletContextRequest.setTrailers(trailers);
    }

    /**
     * @see #abort(Throwable)
     */
    public void onCompleted()
    {
        ServletApiRequest apiRequest = _servletContextRequest.getServletApiRequest();
        if (LOG.isDebugEnabled())
            LOG.debug("onCompleted for {} written={}", apiRequest.getRequestURI(), getBytesWritten());

        if (getServer().getRequestLog() instanceof CustomRequestLog)
        {
            CustomRequestLog.LogDetail logDetail = new CustomRequestLog.LogDetail(
                _servletContextRequest.getServletName(),
                apiRequest.getServletContext().getRealPath(Request.getPathInContext(_servletContextRequest)));
            _servletContextRequest.setAttribute(CustomRequestLog.LOG_DETAIL, logDetail);
        }

        // Callback will either be succeeded here or failed in abort().
        Callback callback = _callback;
<<<<<<< HEAD
        // Must recycle before notification to allow for reuse.
        // Recycle always done here even if an abort is called.
        recycle();
=======
>>>>>>> 235c5086
        if (_state.completeResponse())
        {
            // Must recycle before callback notification to allow for reuse.
            recycle();
            callback.succeeded();
        }
        else
        {
            // Recycle always done here even if an abort is called.
            recycle();
        }
    }

    public boolean isCommitted()
    {
        return _state.isResponseCommitted();
    }

    /**
     * @return True if the request lifecycle is completed
     */
    public boolean isRequestCompleted()
    {
        return _state.isCompleted();
    }

    /**
     * @return True if the response is completely written.
     */
    public boolean isResponseCompleted()
    {
        return _state.isResponseCompleted();
    }

    protected void execute(Runnable task)
    {
        _context.execute(task);
    }

    /**
     * If a write or similar operation to this channel fails,
     * then this method should be called.
     *
     * @param failure the failure that caused the abort.
     * @see #onCompleted()
     */
    public void abort(Throwable failure)
    {
        // Callback will either be failed here or succeeded in onCompleted().
        if (_state.abortResponse())
        {
            if (LOG.isDebugEnabled())
                LOG.debug("abort {}", this, failure);
            _callback.failed(failure);
        }
    }

    private void dispatch() throws Exception
    {
        ServletContextHandler servletContextHandler = getServletContextHandler();
        ServletContextRequest servletContextRequest = getServletContextRequest();
        ServletApiRequest servletApiRequest = servletContextRequest.getServletApiRequest();
        try
        {
            servletContextHandler.requestInitialized(servletContextRequest, servletApiRequest);
            ServletHandler servletHandler = servletContextHandler.getServletHandler();
            ServletHandler.MappedServlet mappedServlet = servletContextRequest.getMatchedResource().getResource();
            mappedServlet.handle(servletHandler, Request.getPathInContext(servletContextRequest), servletApiRequest, servletContextRequest.getHttpServletResponse());
        }
        finally
        {
            servletContextHandler.requestDestroyed(servletContextRequest, servletApiRequest);
        }
    }

    public void dispatchAsync() throws Exception
    {
        ServletContextHandler servletContextHandler = getServletContextHandler();
        ServletContextRequest servletContextRequest = getServletContextRequest();
        ServletApiRequest servletApiRequest = servletContextRequest.getServletApiRequest();
        try
        {
            servletContextHandler.requestInitialized(servletContextRequest, servletApiRequest);

            HttpURI uri;
            String pathInContext;
            AsyncContextEvent asyncContextEvent = _state.getAsyncContextEvent();
            String dispatchString = asyncContextEvent.getDispatchPath();
            if (dispatchString != null)
            {
                String contextPath = _context.getContextPath();
                HttpURI.Immutable dispatchUri = HttpURI.from(dispatchString);
                pathInContext = URIUtil.canonicalPath(dispatchUri.getPath());
                uri = HttpURI.build(servletContextRequest.getHttpURI())
                    .path(URIUtil.addPaths(contextPath, pathInContext))
                    .query(dispatchUri.getQuery());
            }
            else
            {
                uri = asyncContextEvent.getBaseURI();
                if (uri == null)
                {
                    uri = servletContextRequest.getHttpURI();
                    pathInContext = Request.getPathInContext(servletContextRequest);
                }
                else
                {
                    pathInContext = uri.getCanonicalPath();
                    int length = _context.getContextPath().length();
                    if (length > 1)
                        pathInContext = pathInContext.substring(length);
                }
            }
            // We first worked with the core pathInContext above, but now need to convert to servlet style
            String decodedPathInContext = URIUtil.decodePath(pathInContext);
            Dispatcher dispatcher = new Dispatcher(servletContextHandler, uri, decodedPathInContext);
            dispatcher.async(asyncContextEvent.getSuppliedRequest(), asyncContextEvent.getSuppliedResponse());
        }
        finally
        {
            servletContextHandler.requestDestroyed(servletContextRequest, servletApiRequest);
        }
    }
}<|MERGE_RESOLUTION|>--- conflicted
+++ resolved
@@ -21,12 +21,7 @@
 import java.util.concurrent.atomic.AtomicLong;
 
 import jakarta.servlet.RequestDispatcher;
-<<<<<<< HEAD
-import jakarta.servlet.ServletException;
-import org.eclipse.jetty.ee10.servlet.ServletRequestState.Action;
-=======
 import org.eclipse.jetty.ee10.servlet.ServletChannelState.Action;
->>>>>>> 235c5086
 import org.eclipse.jetty.http.BadMessageException;
 import org.eclipse.jetty.http.HttpFields;
 import org.eclipse.jetty.http.HttpHeader;
@@ -485,23 +480,15 @@
 
                     case DISPATCH:
                     {
-<<<<<<< HEAD
-                        dispatch(this::normalDispatch);
-=======
                         reopen();
                         dispatch();
->>>>>>> 235c5086
                         break;
                     }
 
                     case ASYNC_DISPATCH:
                     {
-<<<<<<< HEAD
-                        dispatch(this::asyncDispatch);
-=======
                         reopen();
                         dispatchAsync();
->>>>>>> 235c5086
                         break;
                     }
 
@@ -543,10 +530,6 @@
                             }
                             else
                             {
-<<<<<<< HEAD
-
-=======
->>>>>>> 235c5086
                                 AtomicBoolean asyncCompletion = new AtomicBoolean(false);
                                 Callback errorCallback = Callback.from(() ->
                                 {
@@ -556,21 +539,13 @@
 
                                 // We do not notify ServletRequestListener on this dispatch because it might not
                                 // be dispatched to an error page, so we delegate this responsibility to the ErrorHandler.
-<<<<<<< HEAD
-                                dispatch(() -> errorHandler.handle(_servletContextRequest, getServletContextResponse(), errorCallback));
-=======
                                 reopen();
                                 errorHandler.handle(getServletContextRequest(), getServletContextResponse(), errorCallback);
->>>>>>> 235c5086
 
                                 // If the callback has already been completed we should continue in handle loop.
                                 // Otherwise, the callback will schedule a dispatch to handle().
                                 if (asyncCompletion.compareAndSet(false, true))
-<<<<<<< HEAD
-                                    return false;
-=======
                                     return;
->>>>>>> 235c5086
                             }
                         }
                         catch (Throwable x)
@@ -897,12 +872,6 @@
 
         // Callback will either be succeeded here or failed in abort().
         Callback callback = _callback;
-<<<<<<< HEAD
-        // Must recycle before notification to allow for reuse.
-        // Recycle always done here even if an abort is called.
-        recycle();
-=======
->>>>>>> 235c5086
         if (_state.completeResponse())
         {
             // Must recycle before callback notification to allow for reuse.
