--- conflicted
+++ resolved
@@ -24,12 +24,8 @@
     </dependency>
     <dependency>
       <groupId>org.eclipse.jetty.toolchain</groupId>
-<<<<<<< HEAD
       <artifactId>jetty-jakarta-websocket-api</artifactId>
-=======
-      <artifactId>jetty-javax-websocket-api</artifactId>
       <scope>provided</scope>
->>>>>>> f7628e82
     </dependency>
     <dependency>
       <groupId>org.eclipse.jetty.websocket</groupId>
