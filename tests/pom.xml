--- conflicted
+++ resolved
@@ -56,10 +56,7 @@
     <module>test-http-client-transport</module>
     <module>test-distribution</module>
     <module>test-cdi</module>
-<<<<<<< HEAD
     <module>test-jndi</module>
-=======
     <module>test-jpms</module>
->>>>>>> dff5e14b
   </modules>
 </project>