//
//  ========================================================================
//  Copyright (c) 1995-2018 Mort Bay Consulting Pty. Ltd.
//  ------------------------------------------------------------------------
//  All rights reserved. This program and the accompanying materials
//  are made available under the terms of the Eclipse Public License v1.0
//  and Apache License v2.0 which accompanies this distribution.
//
//      The Eclipse Public License is available at
//      http://www.eclipse.org/legal/epl-v10.html
//
//      The Apache License v2.0 is available at
//      http://www.opensource.org/licenses/apache2.0.php
//
//  You may elect to redistribute this code under either of these licenses.
//  ========================================================================
//

package org.eclipse.jetty.test.rfcs;

import static org.hamcrest.MatcherAssert.assertThat;
import static org.hamcrest.Matchers.containsString;
import static org.hamcrest.Matchers.is;
import static org.hamcrest.Matchers.nullValue;
import static org.junit.jupiter.api.Assertions.assertEquals;
import static org.junit.jupiter.api.Assertions.assertNotNull;
import static org.junit.jupiter.api.Assertions.assertTrue;

import java.io.File;
import java.io.IOException;
import java.net.Socket;
import java.text.SimpleDateFormat;
import java.util.Calendar;
import java.util.Date;
import java.util.Enumeration;
import java.util.List;
import java.util.TimeZone;

import org.eclipse.jetty.http.HttpFields;
import org.eclipse.jetty.http.HttpHeader;
import org.eclipse.jetty.http.HttpParser;
import org.eclipse.jetty.http.HttpStatus;
import org.eclipse.jetty.http.HttpTester;
import org.eclipse.jetty.test.support.StringUtil;
import org.eclipse.jetty.test.support.TestableJettyServer;
import org.eclipse.jetty.test.support.rawhttp.HttpSocket;
import org.eclipse.jetty.test.support.rawhttp.HttpTesting;
import org.eclipse.jetty.toolchain.test.FS;
import org.eclipse.jetty.toolchain.test.MavenTestingUtils;
import org.eclipse.jetty.toolchain.test.StringAssert;
import org.eclipse.jetty.util.log.StacklessLogging;
import org.hamcrest.Matchers;
import org.junit.jupiter.api.AfterAll;
import org.junit.jupiter.api.BeforeEach;
import org.junit.jupiter.api.Disabled;
import org.junit.jupiter.api.Test;

/**
 * <a href="http://tools.ietf.org/html/rfc2616">RFC 2616</a> (HTTP/1.1) Test Case
 */
public abstract class RFC2616BaseTest
{
    private static final String ALPHA = "ABCDEFGHIJKLMNOPQRSTUVWXYZ\n";
    /** STRICT RFC TESTS */
    private static final boolean STRICT = false;
    private static TestableJettyServer server;
    private HttpTesting http;

    class TestFile
    {
        String name;
        String modDate;
        String data;
        long length;

        public TestFile(String name)
        {
            this.name = name;
            // HTTP-Date format - see RFC 2616 section 14.29
            SimpleDateFormat sdf = new SimpleDateFormat("EEE, dd MMM yyyy HH:mm:ss zzz");
            sdf.setTimeZone(TimeZone.getTimeZone("GMT"));
            this.modDate = sdf.format(new Date());
        }

        public void setData(String data)
        {
            this.data = data;
            this.length = data.length();
        }
    }

    public static void setUpServer(TestableJettyServer testableserver, Class<?> testclazz) throws Exception
    {
        File testWorkDir = MavenTestingUtils.getTargetTestingDir(testclazz.getName());
        FS.ensureDirExists(testWorkDir);

        System.setProperty("java.io.tmpdir",testWorkDir.getAbsolutePath());

        server = testableserver;
        server.load();
        server.start();
        //server.getServer().dumpStdErr();
    }
    
    @BeforeEach
    public void setUp() throws Exception
    {
        http = new HttpTesting(getHttpClientSocket(),server.getServerPort());
    }

    @AfterAll
    public static void tearDownServer() throws Exception
    {
        server.stop();
    }

    public abstract HttpSocket getHttpClientSocket() throws Exception;

    /**
     * Test Date/Time format Specs.
     * 
     * @see <a href="http://tools.ietf.org/html/rfc2616#section-3.3">RFC 2616 (section 3.3)</a>
     */
    @Test
    public void test3_3()
    {
        Calendar expected = Calendar.getInstance();
        expected.set(Calendar.YEAR,1994);
        expected.set(Calendar.MONTH,Calendar.NOVEMBER);
        expected.set(Calendar.DAY_OF_MONTH,6);
        expected.set(Calendar.HOUR_OF_DAY,8);
        expected.set(Calendar.MINUTE,49);
        expected.set(Calendar.SECOND,37);
        expected.set(Calendar.MILLISECOND,0); // Milliseconds is not compared
        expected.set(Calendar.ZONE_OFFSET,0); // Use GMT+0:00
        expected.set(Calendar.DST_OFFSET,0); // No Daylight Savings Offset

        HttpFields fields = new HttpFields();

        // RFC 822 Preferred Format
        fields.put("D1","Sun, 6 Nov 1994 08:49:37 GMT");
        // RFC 822 / RFC 850 Format
        fields.put("D2","Sunday, 6-Nov-94 08:49:37 GMT");
        // RFC 850 / ANSIC C Format
        fields.put("D3","Sun Nov  6 08:49:37 1994");

        // Test parsing
        assertDate("3.3.1 RFC 822 Preferred",expected,fields.getDateField("D1"));
        assertDate("3.3.1 RFC 822 / RFC 850",expected,fields.getDateField("D2"));
        assertDate("3.3.1 RFC 850 / ANSI C",expected,fields.getDateField("D3"));

        // Test formatting
        fields.putDateField("Date",expected.getTime().getTime());
        assertEquals("Sun, 06 Nov 1994 08:49:37 GMT", fields.get("Date"), "3.3.1 RFC 822 preferred");
    }

    /**
     * Test Transfer Codings
     * 
     * @see <a href="http://tools.ietf.org/html/rfc2616#section-3.6">RFC 2616 (section 3.6)</a>
     */
    @Test
    public void test3_6() throws Throwable
    {
        // Chunk last
        StringBuffer req1 = new StringBuffer();
        req1.append("GET /tests/R1 HTTP/1.1\n");
        req1.append("Host: localhost\n");
        req1.append("Transfer-Encoding: chunked,identity\n"); // Invalid Transfer-Encoding
        req1.append("Content-Type: text/plain\n");
        req1.append("Connection: close\n");
        req1.append("\r\n");
        req1.append("5;\r\n");
        req1.append("123\r\n\r\n");
        req1.append("0;\r\n\r\n");

        HttpTester.Response response = http.request(req1);
        
        assertThat("3.6 Transfer Coding / Bad 400", response.getStatus(), is(HttpStatus.BAD_REQUEST_400));
    }
    
    /**
     * Test Transfer Codings
     * 
     * @see <a href="http://tools.ietf.org/html/rfc2616#section-3.6">RFC 2616 (section 3.6)</a>
     */
    @Test
    public void test3_6_2() throws Throwable
    {
        // Chunked
        StringBuffer req2 = new StringBuffer();
        req2.append("GET /echo/R1 HTTP/1.1\n");
        req2.append("Host: localhost\n");
        req2.append("Transfer-Encoding: chunked\n");
        req2.append("Content-Type: text/plain\n");
        req2.append("\n");
        req2.append("2;\n"); // 2 chars
        req2.append("12\n");
        req2.append("3;\n"); // 3 chars
        req2.append("345\n");
        req2.append("0;\n\n");

        req2.append("GET /echo/R2 HTTP/1.1\n");
        req2.append("Host: localhost\n");
        req2.append("Transfer-Encoding: chunked\n");
        req2.append("Content-Type: text/plain\n");
        req2.append("\n");
        req2.append("4;\n"); // 4 chars
        req2.append("6789\n");
        req2.append("5;\n"); // 5 chars
        req2.append("abcde\n");
        req2.append("0;\n\n"); // 0 chars

        req2.append("GET /echo/R3 HTTP/1.1\n");
        req2.append("Host: localhost\n");
        req2.append("Connection: close\n");
        req2.append("\n");

        List<HttpTester.Response> responses = http.requests(req2);
        assertEquals(3, responses.size(), "Response Count");

        HttpTester.Response response = responses.get(0); // Response 1
        assertThat("3.6.1 Transfer Codings / Response 1 Code", response.getStatus(), is(HttpStatus.OK_200));
        assertThat("3.6.1 Transfer Codings / Chunked String", response.getContent(), containsString("12345\n"));

        response = responses.get(1); // Response 2
        assertThat("3.6.1 Transfer Codings / Response 2 Code", response.getStatus(), is(HttpStatus.OK_200));
        assertThat("3.6.1 Transfer Codings / Chunked String",response.getContent(),Matchers.containsString("6789abcde\n"));

        response = responses.get(2); // Response 3
        assertThat("3.6.1 Transfer Codings / Response 3 Code", response.getStatus(), is(HttpStatus.OK_200));
        assertEquals("", response.getContent(), "3.6.1 Transfer Codings / No Body");
    }

    /**
     * Test Transfer Codings
     * 
     * @see <a href="http://tools.ietf.org/html/rfc2616#section-3.6">RFC 2616 (section 3.6)</a>
     */
    @Test
    public void test3_6_3() throws Throwable
    {
        // Chunked
        StringBuffer req3 = new StringBuffer();
        req3.append("POST /echo/R1 HTTP/1.1\n");
        req3.append("Host: localhost\n");
        req3.append("Transfer-Encoding: chunked\n");
        req3.append("Content-Type: text/plain\n");
        req3.append("\n");
        req3.append("3;\n"); // 3 chars
        req3.append("fgh\n");
        req3.append("3;\n"); // 3 chars
        req3.append("Ijk\n");
        req3.append("0;\n\n"); // 0 chars

        req3.append("POST /echo/R2 HTTP/1.1\n");
        req3.append("Host: localhost\n");
        req3.append("Transfer-Encoding: chunked\n");
        req3.append("Content-Type: text/plain\n");
        req3.append("\n");
        req3.append("4;\n"); // 4 chars
        req3.append("lmno\n");
        req3.append("5;\n"); // 5 chars
        req3.append("Pqrst\n");
        req3.append("0;\n\n"); // 0 chars

        req3.append("GET /echo/R3 HTTP/1.1\n");
        req3.append("Host: localhost\n");
        req3.append("Connection: close\n");
        req3.append("\n");

        List<HttpTester.Response> responses = http.requests(req3);
        assertEquals(3, responses.size(), "Response Count");

        HttpTester.Response response = responses.get(0); // Response 1
        assertThat("3.6.1 Transfer Codings / Response 1 Code", response.getStatus(), is(HttpStatus.OK_200));
        assertThat("3.6.1 Transfer Codings / Chunked String", response.getContent(), containsString("fghIjk\n")); // Complete R1 string

        response = responses.get(1); // Response 2
        assertThat("3.6.1 Transfer Codings / Response 2 Code", response.getStatus(), is(HttpStatus.OK_200));
        assertThat("3.6.1 Transfer Codings / Chunked String", response.getContent(), containsString("lmnoPqrst\n")); // Complete R2 string

        response = responses.get(2); // Response 3
        assertThat("3.6.1 Transfer Codings / Response 3 Code", response.getStatus(), is(HttpStatus.OK_200));
        assertEquals("", response.getContent(), "3.6.1 Transfer Codings / No Body");

    }

    /**
     * Test Transfer Codings
     * 
     * @see <a href="http://tools.ietf.org/html/rfc2616#section-3.6">RFC 2616 (section 3.6)</a>
     */
    @Test
    public void test3_6_4() throws Throwable
    {
        // Chunked and keep alive
        StringBuffer req4 = new StringBuffer();
        req4.append("GET /echo/R1 HTTP/1.1\n");
        req4.append("Host: localhost\n");
        req4.append("Transfer-Encoding: chunked\n");
        req4.append("Content-Type: text/plain\n");
        req4.append("Connection: keep-alive\n"); // keep-alive
        req4.append("\n");
        req4.append("3;\n"); // 3 chars
        req4.append("123\n");
        req4.append("3;\n"); // 3 chars
        req4.append("456\n");
        req4.append("0;\n\n"); // 0 chars

        req4.append("GET /echo/R2 HTTP/1.1\n");
        req4.append("Host: localhost\n");
        req4.append("Connection: close\n"); // close
        req4.append("\n");

        List<HttpTester.Response> responses = http.requests(req4);
        assertEquals(2, responses.size(), "Response Count");

        HttpTester.Response response = responses.get(0); // Response 1
        assertThat("3.6.1 Transfer Codings / Response 1 Code", response.getStatus(), is(HttpStatus.OK_200));
        assertThat("3.6.1 Transfer Codings / Chunked String", response.getContent(), containsString("123456\n")); // Complete R1 string

        response = responses.get(1); // Response 2
        assertThat("3.6.1 Transfer Codings / Response 2 Code", response.getStatus(), is(HttpStatus.OK_200));
        assertEquals("", response.getContent(), "3.6.1 Transfer Codings / No Body");
    }

    /**
     * Test Quality Values
     * 
     * @see <a href="http://tools.ietf.org/html/rfc2616#section-3.9">RFC 2616 (section 3.9)</a>
     */
    @Test
    public void test3_9()
    {
        HttpFields fields = new HttpFields();

        fields.put("Q","bbb;q=0.5,aaa,ccc;q=0.002,d;q=0,e;q=0.0001,ddd;q=0.001,aa2,abb;q=0.7");
<<<<<<< HEAD
        List<String> list = fields.getQualityCSV("Q");
        Assert.assertEquals("Quality parameters","aaa",HttpFields.valueParameters(list.get(0).toString(),null));
        Assert.assertEquals("Quality parameters","aa2",HttpFields.valueParameters(list.get(1).toString(),null));
        Assert.assertEquals("Quality parameters","abb",HttpFields.valueParameters(list.get(2).toString(),null));
        Assert.assertEquals("Quality parameters","bbb",HttpFields.valueParameters(list.get(3).toString(),null));
        Assert.assertEquals("Quality parameters","ccc",HttpFields.valueParameters(list.get(4).toString(),null));
        Assert.assertEquals("Quality parameters","ddd",HttpFields.valueParameters(list.get(5).toString(),null));
=======
        Enumeration<String> qualities = fields.getValues("Q",", \t");
        List<?> list = HttpFields.qualityList(qualities);
        assertEquals("aaa",HttpFields.valueParameters(list.get(0).toString(), null), "Quality parameters");
        assertEquals("aa2",HttpFields.valueParameters(list.get(1).toString(), null), "Quality parameters");
        assertEquals("abb",HttpFields.valueParameters(list.get(2).toString(), null), "Quality parameters");
        assertEquals("bbb",HttpFields.valueParameters(list.get(3).toString(), null), "Quality parameters");
        assertEquals("ccc",HttpFields.valueParameters(list.get(4).toString(), null), "Quality parameters");
        assertEquals("ddd",HttpFields.valueParameters(list.get(5).toString(), null), "Quality parameters");
>>>>>>> 2cbe395f
    }

    /**
     * Test Message Length
     * 
     * @see <a href="http://tools.ietf.org/html/rfc2616#section-4.4">RFC 2616 (section 4.4)</a>
     */
    @Test
    public void test4_4() throws Exception
    {
        // 4.4.2 - transfer length is 'chunked' when the 'Transfer-Encoding' header
        // is provided with a value other than 'identity', unless the
        // request message is terminated with a 'Connection: close'.

        StringBuffer req1 = new StringBuffer();
        req1.append("GET /echo/R1 HTTP/1.1\n");
        req1.append("Host: localhost\n");
        req1.append("Transfer-Encoding: identity\n");
        req1.append("Content-Type: text/plain\n");
        req1.append("Content-Length: 5\n");
        req1.append("\n");
        req1.append("123\r\n");

        req1.append("GET /echo/R2 HTTP/1.1\n");
        req1.append("Host: localhost\n");
        req1.append("Connection: close\n");
        req1.append("\n");

        List<HttpTester.Response> responses = http.requests(req1);
        assertEquals(2, responses.size(), "Response Count");

        HttpTester.Response response = responses.get(0);
        assertThat("4.4.2 Message Length / Response Code", response.getStatus(), is(HttpStatus.OK_200));
        assertThat("4.4.2 Message Length / Body",response.getContent(),Matchers.containsString("123\n"));
        response = responses.get(1);
        assertThat("4.4.2 Message Length / Response Code", response.getStatus(), is(HttpStatus.OK_200));
        assertEquals("", response.getContent(), "4.4.2 Message Length / No Body");

        // 4.4.3 -
        // Client - do not send 'Content-Length' if entity-length
        // and the transfer-length are different.
        // Server - ignore 'Content-Length' if 'Transfer-Encoding' is provided.

        StringBuffer req2 = new StringBuffer();
        req2.append("GET /echo/R1 HTTP/1.1\n");
        req2.append("Host: localhost\n");
        req2.append("Transfer-Encoding: chunked\n");
        req2.append("Content-Type: text/plain\n");
        req2.append("Content-Length: 100\n");
        req2.append("\n");
        req2.append("3;\n");
        req2.append("123\n");
        req2.append("3;\n");
        req2.append("456\n");
        req2.append("0;\n");
        req2.append("\n");

        req2.append("GET /echo/R2 HTTP/1.1\n");
        req2.append("Host: localhost\n");
        req2.append("Connection: close\n");
        req2.append("Content-Type: text/plain\n");
        req2.append("Content-Length: 6\n");
        req2.append("\n");
        req2.append("7890AB");

        responses = http.requests(req2);
        assertEquals(1, responses.size(), "Response Count");

        response = responses.get(0); // response 1
        assertEquals(HttpStatus.BAD_REQUEST_400, response.getStatus(), "4.4.3 Ignore Content-Length / Response Code");

        // 4.4 - Server can request valid Content-Length from client if client
        // fails to provide a Content-Length.
        // Server can respond with 400 (Bad Request) or 411 (Length Required).

        // NOTE: MSIE breaks this rule
        // TODO: Document which version of MSIE Breaks Rule.
        // TODO: Document which versions of MSIE pass this rule (if any).
        if (STRICT)
        {
            StringBuffer req3 = new StringBuffer();
            req3.append("GET /echo/R2 HTTP/1.1\n");
            req3.append("Host: localhost\n");
            req3.append("Content-Type: text/plain\n");
            req3.append("Connection: close\n");
            req3.append("\n");
            req3.append("123456");

            response = http.request(req3);

            assertThat("4.4 Valid Content-Length Required", response.getStatus(), is(HttpStatus.LENGTH_REQUIRED_411));
            assertTrue(response.getContent() == null, "4.4 Valid Content-Length Required");

            StringBuffer req4 = new StringBuffer();
            req4.append("GET /echo/R2 HTTP/1.0\n");
            req4.append("Content-Type: text/plain\n");
            req4.append("\n");
            req4.append("123456");

            response = http.request(req4);

            assertThat("4.4 Valid Content-Length Required", response.getStatus(), is(HttpStatus.LENGTH_REQUIRED_411));
            assertTrue(response.getContent() == null, "4.4 Valid Content-Length Required");
        }
    }

    /**
     * Test The Resource Identified by a Request
     * 
     * @see <a href="http://tools.ietf.org/html/rfc2616#section-5.2">RFC 2616 (section 5.2)</a>
     */
    @Test
    public void test5_2_DefaultHost() throws Exception
    {
        // Default Host

        StringBuffer req1 = new StringBuffer();
        req1.append("GET /tests/index.html HTTP/1.1\n");
        req1.append("Host: localhost\n"); // default host
        req1.append("Connection: close\n");
        req1.append("\r\n");

        HttpTester.Response response = http.request(req1);

        assertThat("5.2 Default Host", response.getStatus(), is(HttpStatus.OK_200));
        assertThat("5.2 Default Host",response.getContent(),Matchers.containsString("Default DOCRoot"));
    }

    /**
     * Test The Resource Identified by a Request
     * 
     * @see <a href="http://tools.ietf.org/html/rfc2616#section-5.2">RFC 2616 (section 5.2)</a>
     */
    @Test
    public void test5_2_VirtualHost() throws Exception
    {
        // Virtual Host

        StringBuffer req2 = new StringBuffer();
        req2.append("GET /tests/ HTTP/1.1\n");
        req2.append("Host: VirtualHost\n"); // simple virtual host
        req2.append("Connection: close\n");
        req2.append("\r\n");

        HttpTester.Response response = http.request(req2);

        assertThat("5.2 Virtual Host", response.getStatus(), is(HttpStatus.OK_200));
        assertThat("5.2 Virtual Host",response.getContent(),Matchers.containsString("VirtualHost DOCRoot"));
    }

    /**
     * Test The Resource Identified by a Request
     * 
     * @see <a href="http://tools.ietf.org/html/rfc2616#section-5.2">RFC 2616 (section 5.2)</a>
     */
    @Test
    public void test5_2_VirtualHostInsensitive() throws Exception
    {
        // Virtual Host case insensitive

        StringBuffer req3 = new StringBuffer();
        req3.append("GET /tests/ HTTP/1.1\n");
        req3.append("Host: ViRtUalhOst\n"); // mixed case host
        req3.append("Connection: close\n");
        req3.append("\n");

        HttpTester.Response response = http.request(req3);

        assertEquals(HttpStatus.OK_200, response.getStatus(), "5.2 Virtual Host (mixed case)");
        assertThat("5.2 Virtual Host (mixed case)",response.getContent(),Matchers.containsString("VirtualHost DOCRoot"));
    }

    /**
     * Test The Resource Identified by a Request
     * 
     * @see <a href="http://tools.ietf.org/html/rfc2616#section-5.2">RFC 2616 (section 5.2)</a>
     */
    @Test
    public void test5_2_NoVirtualHost() throws Exception
    {
        // No Virtual Host

        StringBuffer req4 = new StringBuffer();
        req4.append("GET /tests/ HTTP/1.1\n");
        req4.append("Connection: close\n");
        req4.append("\n"); // no virtual host

        HttpTester.Response response = http.request(req4);

        assertThat("5.2 No Host", response.getStatus(), is(HttpStatus.BAD_REQUEST_400));
    }

    /**
     * Test The Resource Identified by a Request
     * 
     * @see <a href="http://tools.ietf.org/html/rfc2616#section-5.2">RFC 2616 (section 5.2)</a>
     */
    @Test
    public void test5_2_BadVirtualHost() throws Exception
    {
        // Bad Virtual Host

        StringBuffer req5 = new StringBuffer();
        req5.append("GET /tests/ HTTP/1.1\n");
        req5.append("Host: bad.eclipse.org\n"); // Bad virtual host
        req5.append("Connection: close\n");
        req5.append("\n");

        HttpTester.Response response = http.request(req5);

        assertThat("5.2 Bad Host", response.getStatus(), is(HttpStatus.OK_200));
        assertThat("5.2 Bad Host",response.getContent(),Matchers.containsString("Default DOCRoot")); // served by default context
    }

    /**
     * Test The Resource Identified by a Request
     * 
     * @see <a href="http://tools.ietf.org/html/rfc2616#section-5.2">RFC 2616 (section 5.2)</a>
     */
    @Test
    public void test5_2_VirtualHostAbsoluteURI_Http11_WithoutHostHeader() throws Exception
    {
        // Virtual Host as Absolute URI

        StringBuffer req6 = new StringBuffer();
        req6.append("GET http://VirtualHost/tests/ HTTP/1.1\n");
        req6.append("Connection: close\n");
        req6.append("\n");

        HttpTester.Response response = http.request(req6);

        // No host header should always return a 400 Bad Request by 19.6.1.1
        assertEquals(HttpStatus.BAD_REQUEST_400, response.getStatus(), "5.2 Virtual Host as AbsoluteURI (No Host Header / HTTP 1.1)");
    }

    /**
     * Test The Resource Identified by a Request
     * 
     * @see <a href="http://tools.ietf.org/html/rfc2616#section-5.2">RFC 2616 (section 5.2)</a>
     */
    @Test
    public void test5_2_VirtualHostAbsoluteURI_Http10_WithoutHostHeader() throws Exception
    {
        // Virtual Host as Absolute URI

        StringBuffer req6 = new StringBuffer();
        req6.append("GET http://VirtualHost/tests/ HTTP/1.0\n");
        req6.append("Connection: close\n");
        req6.append("\n");

        HttpTester.Response response = http.request(req6);

        assertEquals(HttpStatus.OK_200, response.getStatus(), "5.2 Virtual Host as AbsoluteURI (No Host Header / HTTP 1.0)");
        assertThat("5.2 Virtual Host as AbsoluteURI (No Host Header / HTTP 1.1)",response.getContent(),Matchers.containsString("VirtualHost DOCRoot"));
    }

    /**
     * Test The Resource Identified by a Request
     * 
     * @see <a href="http://tools.ietf.org/html/rfc2616#section-5.2">RFC 2616 (section 5.2)</a>
     */
    @Test
    public void test5_2_VirtualHostAbsoluteURI_WithHostHeader() throws Exception
    {
        // Virtual Host as Absolute URI (with Host header)

        StringBuffer req7 = new StringBuffer();
        req7.append("GET http://VirtualHost/tests/ HTTP/1.1\n");
        req7.append("Host: localhost\n"); // is ignored (would normally trigger default context)
        req7.append("Connection: close\n");
        req7.append("\n");

        HttpTester.Response response = http.request(req7);

        assertEquals(HttpStatus.OK_200, response.getStatus(), "5.2 Virtual Host as AbsoluteURI (and Host header)");
        assertThat("5.2 Virtual Host as AbsoluteURI (and Host header)",response.getContent(),Matchers.containsString("VirtualHost DOCRoot"));
    }

    /**
     * Test Persistent Connections
     * 
     * @see <a href="http://tools.ietf.org/html/rfc2616#section-8.1">RFC 2616 (section 8.1)</a>
     */
    @Test
    public void test8_1() throws Exception
    {
        StringBuffer req1 = new StringBuffer();
        req1.append("GET /tests/R1.txt HTTP/1.1\n");
        req1.append("Host: localhost\n");
        req1.append("Connection: close\n");
        req1.append("\n");

        HttpTester.Response response = http.request(req1);

        assertThat("8.1 Persistent Connections", response.getStatus(), is(HttpStatus.OK_200));
        assertTrue(response.get("Content-Length") != null, "8.1 Persistent Connections");
        assertThat("8.1 Persistent Connections",response.getContent(),Matchers.containsString("Resource=R1"));

        StringBuffer req2 = new StringBuffer();
        req2.append("GET /tests/R1.txt HTTP/1.1\n");
        req2.append("Host: localhost\n");
        req2.append("\n");

        req2.append("GET /tests/R2.txt HTTP/1.1\n");
        req2.append("Host: localhost\n");
        req2.append("Connection: close\n");
        req2.append("\n");

        req2.append("GET /tests/R3.txt HTTP/1.1\n");
        req2.append("Host: localhost\n");
        req2.append("Connection: close\n");
        req2.append("\n");

        List<HttpTester.Response> responses = http.requests(req2);
        assertEquals(2, responses.size(), "Response Count"); // Should not have a R3 response.

        response = responses.get(0); // response 1

        assertThat("8.1 Persistent Connections", response.getStatus(), is(HttpStatus.OK_200));
        assertTrue(response.get("Content-Length") != null, "8.1 Persistent Connections");
        assertThat("8.1 Peristent Connections", response.getContent(), containsString("Resource=R1"));

        response = responses.get(1); // response 2
        assertThat("8.1.2.2 Persistent Connections / Pipeline", response.getStatus(), is(HttpStatus.OK_200));
        assertTrue(response.get("Content-Length") != null, "8.1.2.2 Persistent Connections / Pipeline");
        assertEquals("close", response.get("Connection"), "8.1.2.2 Persistent Connections / Pipeline");
        assertThat("8.1.2.2 Peristent Connections / Pipeline", response.getContent(), containsString("Resource=R2"));

    }

    /**
     * Test Message Transmission Requirements -- Bad client behaviour, invalid Expect header.
     * 
     * @see <a href="http://tools.ietf.org/html/rfc2616#section-8.2">RFC 2616 (section 8.2)</a>
     */
    @Test
    public void test8_2_ExpectInvalid() throws Exception
    {
        // Expect Failure

        StringBuffer req2 = new StringBuffer();
        req2.append("GET /echo/R1 HTTP/1.1\n");
        req2.append("Host: localhost\n");
        req2.append("Expect: unknown\n"); // Invalid Expect header.
        req2.append("Content-Type: text/plain\n");
        req2.append("Content-Length: 8\n");
        req2.append("\n"); 
        req2.append("12345678\n"); 

        HttpTester.Response response = http.request(req2);

        assertThat("8.2.3 expect failure", response.getStatus(), is(HttpStatus.EXPECTATION_FAILED_417));
    }

    /**
     * Test Message Transmission Requirements -- Acceptable bad client behavior, Expect 100 with body content.
     * 
     * @see <a href="http://tools.ietf.org/html/rfc2616#section-8.2">RFC 2616 (section 8.2)</a>
     */
    @Test
    public void test8_2_ExpectWithBody() throws Exception
    {
        // Expect with body

        StringBuffer req3 = new StringBuffer();
        req3.append("GET /echo/R1 HTTP/1.1\n");
        req3.append("Host: localhost\n");
        req3.append("Expect: 100-continue\n"); // Valid Expect header.
        req3.append("Content-Type: text/plain\n");
        req3.append("Content-Length: 8\n");
        req3.append("Connection: close\n");
        req3.append("\n");
        req3.append("123456\r\n"); // Body

        // Should only expect 1 response.
        // The existence of 2 responses usually means a bad "HTTP/1.1 100" was received.
        HttpTester.Response response = http.request(req3);

        assertThat("8.2.3 expect 100", response.getStatus(), is(HttpStatus.OK_200));
    }
    
    
    /**
     * Test Message Transmission Requirements -- Acceptable bad client behavior, Expect 100 with body content.
     * @throws Exception failure
     * 
     * @see <a href="http://tools.ietf.org/html/rfc2616#section-8.2">RFC 2616 (section 8.2)</a>
     */
    @Test
    public void test8_2_UnexpectWithBody() throws Exception
    {
        // Expect with body

        StringBuffer req3 = new StringBuffer();
        req3.append("GET /redirect/R1 HTTP/1.1\n");
        req3.append("Host: localhost\n");
        req3.append("Expect: 100-continue\n"); // Valid Expect header.
        req3.append("Content-Type: text/plain\n");
        req3.append("Content-Length: 8\n");
        req3.append("\n");
        req3.append("123456\r\n");
        req3.append("GET /echo/R1 HTTP/1.1\n");
        req3.append("Host: localhost\n");
        req3.append("Content-Type: text/plain\n");
        req3.append("Content-Length: 8\n");
        req3.append("Connection: close\n");
        req3.append("\n");
        req3.append("87654321"); // Body

        List<HttpTester.Response> responses = http.requests(req3);

        HttpTester.Response response=responses.get(0);
        
        assertEquals(302, response.getStatus(), "8.2.3 ignored no 100");
        assertEquals("close",response.get("Connection"));
        assertEquals(1,responses.size());
    }

    /**
     * Test Message Transmission Requirements
     * 
     * @see <a href="http://tools.ietf.org/html/rfc2616#section-8.2">RFC 2616 (section 8.2)</a>
     */
    @Test
    public void test8_2_ExpectNormal() throws Exception
    {
        // Expect 100

        StringBuffer req4 = new StringBuffer();
        req4.append("GET /echo/R1 HTTP/1.1\n");
        req4.append("Host: localhost\n");
        req4.append("Connection: close\n");
        req4.append("Expect: 100-continue\n"); // Valid Expect header.
        req4.append("Content-Type: text/plain\n");
        req4.append("Content-Length: 7\n");
        req4.append("\n"); // No body

        Socket sock = http.open();
        try
        {
            http.send(sock,req4);

            http.setTimeoutMillis(2000);
            HttpTester.Response response = http.readAvailable(sock);
            assertThat("8.2.3 expect 100", response.getStatus(), is(HttpStatus.CONTINUE_100));

            http.send(sock,"654321\n"); // Now send the data
            response = http.read(sock);

            assertThat("8.2.3 expect 100", response.getStatus(), is(HttpStatus.OK_200));
            assertThat("8.2.3 expect 100",response.getContent(),Matchers.containsString("654321\n"));
        }
        finally
        {
            http.close(sock);
        }
    }

    /**
     * Test OPTIONS (HTTP) method - Server Options
     * 
     * @see <a href="http://tools.ietf.org/html/rfc2616#section-9.2">RFC 2616 (section 9.2)</a>
     */
    @Test
    public void test9_2_ServerOptions() throws Exception
    {
        // Unsupported in Jetty.
        // Server can handle many webapps, each with their own set of supported OPTIONS.
        // Both www.cnn.com and www.apache.org do NOT support this request as well.

        if (STRICT)
        {
            // Server OPTIONS

            StringBuffer req1 = new StringBuffer();
            req1.append("OPTIONS * HTTP/1.1\n"); // Apply to server in general, rather than a specific resource
            req1.append("Connection: close\n");
            req1.append("Host: localhost\n");
            req1.append("\n");

            HttpTester.Response response = http.request(req1);

            assertThat("9.2 OPTIONS", response.getStatus(), is(HttpStatus.OK_200));
            assertTrue(response.get("Allow") != null, "9.2 OPTIONS");
            // Header expected ...
            // Allow: GET, HEAD, POST, PUT, DELETE, MOVE, OPTIONS, TRACE
            String allow = response.get("Allow");
            String expectedMethods[] =
            { "GET", "HEAD", "POST", "PUT", "DELETE", "MOVE", "OPTIONS", "TRACE" };
            for (String expectedMethod : expectedMethods)
            {
                assertThat(allow,containsString(expectedMethod));
            }
            assertEquals("0", response.get("Content-Length"), "9.2 OPTIONS"); // Required if no response body.
        }
    }

    /**
     * Test OPTIONS (HTTP) method - Resource Options
     * 
     * @see <a href="http://tools.ietf.org/html/rfc2616#section-9.2">RFC 2616 (section 9.2)</a>
     */
    @Test
    public void test9_2_ResourceOptions() throws Exception
    {
        // Jetty is conditionally compliant.
        // Possible Bug in the Spec.
        // The content-length: 0 in the spec is not appropriate if the connection is being closed.

        // Resource specific OPTIONS
        StringBuffer req2 = new StringBuffer();
        req2.append("OPTIONS /rfc2616-webapp/httpmethods HTTP/1.1\n"); // Apply to specific resource
        req2.append("Host: localhost\n");
        req2.append("\n");

        // Test issues 2 requests. first as OPTIONS (not closed),
        // second as GET (closed), this is to allow the 2 conflicting aspects of the
        // RFC2616 rules with regards to section 9.2 (OPTIONS) and section 4.4 (Message Length)
        // to not conflict with each other.

        req2.append("GET /rfc2616-webapp/httpmethods HTTP/1.1\n");
        req2.append("Host: localhost\n");
        req2.append("Connection: close\n"); // Close this second request
        req2.append("\n");

        List<HttpTester.Response> responses = http.requests(req2);

        assertEquals(2, responses.size(), "Response Count"); // Should have 2 responses

        HttpTester.Response response = responses.get(0); // Only interested in first response
        assertTrue(response.get("Allow") != null, "9.2 OPTIONS");
        // Header expected ...
        // Allow: GET, HEAD, POST, TRACE, OPTIONS
        String allow = response.get("Allow");
        String expectedMethods[] =
        { "GET", "HEAD", "POST", "OPTIONS", "TRACE" };
        for (String expectedMethod : expectedMethods)
        {
            assertThat(allow,containsString(expectedMethod));
        }

        assertEquals("0", response.get("Content-Length"), "9.2 OPTIONS"); // Required if no response body.
    }

    /**
     * Test HEAD (HTTP) method
     * 
     * @see <a href="http://tools.ietf.org/html/rfc2616#section-9.4">RFC 2616 (section 9.4)</a>
     */
    @Test
    public void test9_4() throws Exception
    {
        /* Test GET first. (should have body) */

        StringBuffer req1 = new StringBuffer();
        req1.append("GET /tests/R1.txt HTTP/1.1\n");
        req1.append("Host: localhost\n");
        req1.append("Connection: close\n");
        req1.append("\n");

        HttpTester.Response response = http.request(req1);

        assertThat("9.4 GET / Response Code", response.getStatus(), is(HttpStatus.OK_200));
        assertEquals("text/plain", response.get("Content-Type"), "9.4 GET / Content Type");
        assertEquals("25", response.get("Content-Length"), "9.4 HEAD / Content Type");
        assertThat("9.4 GET / Body", response.getContent(), containsString("Host=Default\nResource=R1\n"));

        /* Test HEAD next. (should have no body) */

        StringBuffer req2 = new StringBuffer();
        req2.append("HEAD /tests/R1.txt HTTP/1.1\n");
        req2.append("Host: localhost\n");
        req2.append("Connection: close\n");
        req2.append("\n");

        // Need to get the HEAD response in a RAW format, as HttpParser.parse()
        // can't properly parse a HEAD response.
        Socket sock = http.open();
        try
        {
            http.send(sock,req2);

            String rawHeadResponse = http.readRaw(sock);
            int headResponseLength = rawHeadResponse.length();
            // Only interested in the response header from the GET request above.
            String rawGetResponse = response.toString().substring(0,headResponseLength);

            // As there is a possibility that the time between GET and HEAD requests
            // can cross the second mark. (eg: GET at 11:00:00.999 and HEAD at 11:00:01.001)
            // So with that knowledge, we will remove the 'Date:' header from both sides before comparing.
            List<String> linesGet = StringUtil.asLines(rawGetResponse.trim());
            List<String> linesHead = StringUtil.asLines(rawHeadResponse.trim());

            StringUtil.removeStartsWith("Date: ",linesGet);
            StringUtil.removeStartsWith("Date: ",linesHead);

            // Compare the 2 lists of lines to make sure they contain the same information
            // Do not worry about order of the headers, as that's not important to test,
            // just the existence of the same headers
            StringAssert.assertContainsSame("9.4 HEAD equals GET",linesGet,linesHead);
        }
        finally
        {
            http.close(sock);
        }
    }

    /**
     * Test TRACE (HTTP) method
     * 
     * @see <a href="http://tools.ietf.org/html/rfc2616#section-9.8">RFC 2616 (section 9.8)</a>
     */
    @Test
    @Disabled("Introduction of fix for realm-less security constraints has rendered this test invalid due to default configuration preventing use of TRACE in webdefault.xml")
    public void test9_8() throws Exception
    {

        StringBuffer req1 = new StringBuffer();
        req1.append("TRACE /rfc2616-webapp/httpmethods HTTP/1.1\n");
        req1.append("Host: localhost\n");
        req1.append("Connection: close\n");
        req1.append("\n");

        HttpTester.Response response = http.request(req1);

        assertThat("9.8 TRACE / Response Code", response.getStatus(), is(HttpStatus.OK_200));
        assertEquals("message/http", response.get("Content-Type"), "9.8 TRACE / Content Type");
        assertThat("9.8 TRACE / echo", response.getContent(), containsString("TRACE /rfc2616-webapp/httpmethods HTTP/1.1"));
        assertThat("9.8 TRACE / echo", response.getContent(), containsString("Host: localhost"));
    }

    /**
     * Test 206 Partial Content (Response Code)
     * 
     * @see <a href="http://tools.ietf.org/html/rfc2616#section-10.2.7">RFC 2616 (section 10.2.7)</a>
     */
    @Test
    public void test10_2_7() throws Exception
    {
        // check to see if corresponding GET w/o range would return
        // a) ETag
        // b) Content-Location
        // these same headers will be required for corresponding
        // sub range requests

        StringBuffer req1 = new StringBuffer();
        req1.append("GET /rfc2616-webapp/alpha.txt HTTP/1.1\n");
        req1.append("Host: localhost\n");
        req1.append("Connection: close\n");
        req1.append("\n");

        HttpTester.Response response = http.request(req1);

        boolean noRangeHasContentLocation = (response.get("Content-Location") != null);
        boolean noRangeHasETag = (response.get("ETag") != null);

        // now try again for the same resource but this time WITH range header

        StringBuffer req2 = new StringBuffer();
        req2.append("GET /rfc2616-webapp/alpha.txt HTTP/1.1\n");
        req2.append("Host: localhost\n");
        req2.append("Connection: close\n");
        req2.append("Range: bytes=1-3\n"); // request first 3 bytes
        req2.append("\n");

        response = http.request(req2);

        assertThat("10.2.7 Partial Content", response.getStatus(), is(HttpStatus.PARTIAL_CONTENT_206));

        // (point 1) A 206 response MUST contain either a Content-Range header
        // field (section 14.16) indicating the range included with this
        // response, or a multipart/byteranges Content-Type including Content-Range
        // fields for each part. If a Content-Length header field is present
        // in the response, its value MUST match the actual number of OCTETs
        // transmitted in the message-body.

        if (response.get("Content-Range") != null)
        {
            assertEquals("bytes 1-3/27", response.get("Content-Range"), "10.2.7 Partial Content / Response / Content Range");
        }

        if (response.get("Content-Length") != null)
        {
            assertEquals("3", response.get("Content-Length"), "10.2.7 Patial Content / Response / Content Length");
        }

        // (point 2) A 206 response MUST contain a Date header
        assertTrue(response.get("Date") != null, "10.2.7 Partial Content / Response / Date");

        // (point 3) A 206 response MUST contain ETag and/or Content-Location,
        // if the header would have been sent in a 200 response to the same request
        if (noRangeHasContentLocation)
        {
            assertTrue(response.get("Content-Location") != null, "10.2.7 Partial Content / Content-Location");
        }
        if (noRangeHasETag)
        {
            assertTrue(response.get("ETag") != null, "10.2.7 Partial Content / Content-Location");
        }

        // (point 4) A 206 response MUST contain Expires, Cache-Control, and/or Vary,
        // if the field-value might differ from that sent in any previous response
        // for the same variant

        // TODO: Not sure how to test this condition.

        // Test the body sent
        assertThat("10.2.7 Partial Content",response.getContent(),Matchers.containsString("BCD")); // should only have bytes 1-3
    }

    /**
     * Test Redirection 3xx (Response Code)
     * 
     * @see <a href="http://tools.ietf.org/html/rfc2616#section-10.3">RFC 2616 (section 10.3)</a>
     */
    @Test
    public void test10_3_RedirectHttp10Path() throws Exception
    {
        String specId;

        String serverURI = server.getServerURI().toASCIIString();

        // HTTP/1.0

        StringBuffer req1 = new StringBuffer();
        req1.append("GET /redirect/ HTTP/1.0\n");
        req1.append("Connection: Close\n");
        req1.append("\n");

        HttpTester.Response response = http.request(req1);

        specId = "10.3 Redirection HTTP/1.0 - basic";
        assertThat(specId, response.getStatus(), is(HttpStatus.FOUND_302));
        assertEquals(serverURI + "/tests/", response.get("Location"),specId);
    }

    /**
     * Test Redirection 3xx (Response Code)
     * 
     * @see <a href="http://tools.ietf.org/html/rfc2616#section-10.3">RFC 2616 (section 10.3)</a>
     */
    @Test
    public void test10_3_RedirectHttp11Path() throws Exception
    {
        // HTTP/1.1

        StringBuffer req2 = new StringBuffer();
        req2.append("GET /redirect/ HTTP/1.1\n");
        req2.append("Host: localhost\n");
        req2.append("\n");

        req2.append("GET /redirect/ HTTP/1.1\n");
        req2.append("Host: localhost\n");
        req2.append("Connection: close\n");
        req2.append("\n");

        List<HttpTester.Response> responses = http.requests(req2);
        assertEquals(2, responses.size(), "Response Count");

        HttpTester.Response response = responses.get(0);
        String specId = "10.3 Redirection HTTP/1.1 - basic (response 1)";
        assertThat(specId, response.getStatus(), is(HttpStatus.FOUND_302));
        assertEquals(server.getScheme() + "://localhost/tests/", response.get("Location"),specId);

        response = responses.get(1);
        specId = "10.3 Redirection HTTP/1.1 - basic (response 2)";
        assertThat(specId, response.getStatus(), is(HttpStatus.FOUND_302));
        assertEquals(server.getScheme() + "://localhost/tests/", response.get("Location"),specId);
        assertEquals("close", response.get("Connection"),specId);
    }

    /**
     * Test Redirection 3xx (Response Code)
     * 
     * @see <a href="http://tools.ietf.org/html/rfc2616#section-10.3">RFC 2616 (section 10.3)</a>
     */
    @Test
    public void test10_3_RedirectHttp10Resource() throws Exception
    {
        // HTTP/1.0 - redirect with resource/content

        StringBuffer req3 = new StringBuffer();
        req3.append("GET /redirect/R1.txt HTTP/1.0\n");
        req3.append("Host: localhost\n");
        req3.append("Connection: close\n");
        req3.append("\n");

        HttpTester.Response response = http.request(req3);

        String specId = "10.3 Redirection HTTP/1.0 w/content";
        assertThat(specId, response.getStatus(), is(HttpStatus.FOUND_302));
        assertEquals(server.getScheme() + "://localhost/tests/R1.txt", response.get("Location"),specId);
    }

    /**
     * Test Redirection 3xx (Response Code)
     * 
     * @see <a href="http://tools.ietf.org/html/rfc2616#section-10.3">RFC 2616 (section 10.3)</a>
     */
    @Test
    public void test10_3_RedirectHttp11Resource() throws Exception
    {
        // HTTP/1.1 - redirect with resource/content

        StringBuffer req4 = new StringBuffer();
        req4.append("GET /redirect/R2.txt HTTP/1.1\n");
        req4.append("Host: localhost\n");
        req4.append("Connection: close\n");
        req4.append("\n");

        HttpTester.Response response = http.request(req4);
        
        String specId = "10.3 Redirection HTTP/1.1 w/content";
        assertThat(specId + " [status]",response.getStatus(),is(HttpStatus.FOUND_302));
        assertThat(specId + " [location]",response.get("Location"),is(server.getScheme() + "://localhost/tests/R2.txt"));
        assertThat(specId + " [connection]",response.get("Connection"),is("close"));
        assertThat(specId + " [content-length]",response.get("Content-Length"), nullValue());
    }

    /**
     * Test Accept-Encoding (Header Field)
     * 
     * @see <a href="http://tools.ietf.org/html/rfc2616#section-14.3">RFC 2616 (section 14.3)</a>
     */
    @Test
    public void test14_3_AcceptEncodingGzip() throws Exception
    {
        String specId;

        // Gzip accepted

        StringBuffer req1 = new StringBuffer();
        req1.append("GET /rfc2616-webapp/solutions.html HTTP/1.1\n");
        req1.append("Host: localhost\n");
        req1.append("Accept-Encoding: gzip\n");
        req1.append("Connection: close\n");
        req1.append("\n");

        HttpTester.Response response = http.request(req1);
        specId = "14.3 Accept-Encoding Header";
        assertThat(specId, response.getStatus(), is(HttpStatus.OK_200));
        assertEquals("gzip", response.get("Content-Encoding"),specId);
        assertEquals("text/html", response.get("Content-Type"),specId);
    }

    /**
     * Test Content-Range (Header Field)
     * 
     * @see <a href="http://tools.ietf.org/html/rfc2616#section-14.16">RFC 2616 (section 14.16)</a>
     */
    @Test
    public void test14_16_NoRange() throws Exception
    {
        //
        // calibrate with normal request (no ranges); if this doesnt
        // work, dont expect ranges to work either
        //

        StringBuffer req1 = new StringBuffer();
        req1.append("GET /rfc2616-webapp/alpha.txt HTTP/1.1\n");
        req1.append("Host: localhost\n");
        req1.append("Connection: close\n");
        req1.append("\n");

        HttpTester.Response response = http.request(req1);

        assertThat(response.toString(), response.getStatus(), is(HttpStatus.OK_200));
        assertThat(response.getContent(), containsString(ALPHA));
    }


    private void assertPartialContentRange(String rangedef, String expectedRange, String expectedBody) throws IOException
    {
        // server should ignore all range headers which include
        // at least one syntactically invalid range

        StringBuffer req1 = new StringBuffer();
        req1.append("GET /rfc2616-webapp/alpha.txt HTTP/1.1\n");
        req1.append("Host: localhost\n");
        req1.append("Range: ").append(rangedef).append("\n"); // Invalid range
        req1.append("Connection: close\n");
        req1.append("\n");

        HttpTester.Response response = http.request(req1);

        String specId = "Partial Range: '" + rangedef + "'";
        assertThat(specId, response.getStatus(), is(HttpStatus.PARTIAL_CONTENT_206));
        assertThat(specId, response.get(HttpHeader.CONTENT_RANGE), is("bytes " + expectedRange));
        assertThat(specId, response.getContent(), containsString(expectedBody));
    }

    /**
     * Test Content-Range (Header Field) - Tests multiple ranges, where all defined ranges are syntactically valid, however some ranges are outside of the
     * limits of the available data
     * 
     * @see <a href="http://tools.ietf.org/html/rfc2616#section-14.16">RFC 2616 (section 14.16)</a>
     */
    @Test
    public void test14_16_PartialRange() throws Exception
    {
        String alpha = ALPHA;

        // server should not return a 416 if at least one syntactically valid ranges
        // are is satisfiable

        assertPartialContentRange("bytes=5-8,50-60","5-8/27",alpha.substring(5,8 + 1));
        assertPartialContentRange("bytes=50-60,5-8","5-8/27",alpha.substring(5,8 + 1));
    }

    /**
     * Test Content-Range (Header Field) - Tests single Range request header with 2 ranges defined, where there is a mixed case of validity, 1 range invalid,
     * another 1 valid.
     * 
     * Only the valid range should be processed. The invalid range should be ignored.
     * 
     * @see <a href="http://tools.ietf.org/html/rfc2616#section-14.16">RFC 2616 (section 14.16)</a>
     */
    @Test
    public void test14_16_PartialRange_MixedRanges() throws Exception
    {
        String alpha = ALPHA;

        // server should not return a 416 if at least one syntactically valid ranges
        // are is satisfiable
        //
        // should test for combinations of good and syntactically
        // invalid ranges here, but I am not certain what the right
        // behavior is anymore
        //
        // return data for valid ranges while ignoring unsatisfiable
        // ranges

        // a) Range: bytes=a-b,5-8

        StringBuffer req1 = new StringBuffer();
        req1.append("GET /rfc2616-webapp/alpha.txt HTTP/1.1\n");
        req1.append("Host: localhost\n");
        req1.append("Range: bytes=a-b,5-8\n"); // Invalid range, then Valid range
        req1.append("Connection: close\n");
        req1.append("\n");

        http.setTimeoutMillis(60000);
        HttpTester.Response response = http.request(req1);

        String specId = "Partial Range (Mixed): 'bytes=a-b,5-8'";
        assertThat(specId, response.getStatus(), is(HttpStatus.PARTIAL_CONTENT_206));
        assertThat(specId, response.get(HttpHeader.CONTENT_RANGE), is("bytes 5-8/27"));
        assertThat(specId, response.getContent(), containsString(alpha.substring(5,8 + 1)));
    }

    /**
     * Test Content-Range (Header Field) - Tests single Range request header with 2 ranges defined, where there is a mixed case of validity, 1 range invalid,
     * another 1 valid.
     * 
     * Only the valid range should be processed. The invalid range should be ignored.
     * 
     * @see <a href="http://tools.ietf.org/html/rfc2616#section-14.16">RFC 2616 (section 14.16)</a>
     */
    @Test
    public void test14_16_PartialRange_MixedBytes() throws Exception
    {
        String alpha = ALPHA;

        // server should not return a 416 if at least one syntactically valid ranges
        // are is satisfiable
        //
        // should test for combinations of good and syntactically
        // invalid ranges here, but I am not certain what the right
        // behavior is anymore
        //
        // return data for valid ranges while ignoring unsatisfiable
        // ranges

        // b) Range: bytes=a-b,bytes=5-8

        StringBuffer req1 = new StringBuffer();
        req1.append("GET /rfc2616-webapp/alpha.txt HTTP/1.1\n");
        req1.append("Host: localhost\n");
        req1.append("Range: bytes=a-b,bytes=5-8\n"); // Invalid range, then Valid range
        req1.append("Connection: close\n");
        req1.append("\n");

        HttpTester.Response response = http.request(req1);

        String specId = "Partial Range (Mixed): 'bytes=a-b,bytes=5-8'";
        assertThat(specId, response.getStatus(), is(HttpStatus.PARTIAL_CONTENT_206));
        assertThat(specId, response.get(HttpHeader.CONTENT_RANGE), is("bytes 5-8/27"));
        assertThat(specId, response.getContent(), containsString(alpha.substring(5,8 + 1)));
    }

    /**
     * Test Content-Range (Header Field) - Tests multiple Range request headers, where there is a mixed case of validity, 1 range invalid, another 1 valid.
     * 
     * Only the valid range should be processed. The invalid range should be ignored.
     * 
     * @see <a href="http://tools.ietf.org/html/rfc2616#section-14.16">RFC 2616 (section 14.16)</a>
     */
    @Test
    public void test14_16_PartialRange_MixedMultiple() throws Exception
    {
        String alpha = ALPHA;

        // server should not return a 416 if at least one syntactically valid ranges
        // are is satisfiable
        //
        // should test for combinations of good and syntactically
        // invalid ranges here, but I am not certain what the right
        // behavior is anymore
        //
        // return data for valid ranges while ignoring unsatisfiable
        // ranges

        // c) Range: bytes=a-b
        // Range: bytes=5-8

        StringBuffer req1 = new StringBuffer();
        req1.append("GET /rfc2616-webapp/alpha.txt HTTP/1.1\n");
        req1.append("Host: localhost\n");
        req1.append("Range: bytes=a-b\n"); // Invalid range
        req1.append("Range: bytes=5-8\n"); // Valid range
        req1.append("Connection: close\n");
        req1.append("\n");

        HttpTester.Response response = http.request(req1);

        String specId = "Partial Range (Mixed): 'bytes=a-b' 'bytes=5-8'";
        assertThat(specId, response.getStatus(), is(HttpStatus.PARTIAL_CONTENT_206));
        assertThat(specId, response.get(HttpHeader.CONTENT_RANGE), is("bytes 5-8/27"));
        assertThat(specId, response.getContent(), containsString(alpha.substring(5,8 + 1)));
    }

    /**
     * Test Host (Header Field)
     * 
     * @see <a href="http://tools.ietf.org/html/rfc2616#section-14.23">RFC 2616 (section 14.23)</a>
     */
    @Test
    public void test14_23_Http10_NoHostHeader() throws Exception
    {
        // HTTP/1.0 OK with no host

        StringBuffer req1 = new StringBuffer();
        req1.append("GET /tests/R1.txt HTTP/1.0\n");
        req1.append("Connection: close\n");
        req1.append("\n");

        HttpTester.Response response = http.request(req1);
        assertThat("14.23 HTTP/1.0 - No Host", response.getStatus(), is(HttpStatus.OK_200));
    }

    /**
     * Test Host (Header Field)
     * 
     * @see <a href="http://tools.ietf.org/html/rfc2616#section-14.23">RFC 2616 (section 14.23)</a>
     */
    @Test
    public void test14_23_Http11_NoHost() throws Exception
    {
        // HTTP/1.1 400 (bad request) with no host

        StringBuffer req2 = new StringBuffer();
        req2.append("GET /tests/R1.txt HTTP/1.1\n");
        req2.append("Connection: close\n");
        req2.append("\n");

        HttpTester.Response response = http.request(req2);
        assertThat("14.23 HTTP/1.1 - No Host", response.getStatus(), is(HttpStatus.BAD_REQUEST_400));
    }

    /**
     * Test Host (Header Field)
     * 
     * @see <a href="http://tools.ietf.org/html/rfc2616#section-14.23">RFC 2616 (section 14.23)</a>
     */
    @Test
    public void test14_23_ValidHost() throws Exception
    {
        // HTTP/1.1 - Valid host

        StringBuffer req3 = new StringBuffer();
        req3.append("GET /tests/R1.txt HTTP/1.1\n");
        req3.append("Host: localhost\n");
        req3.append("Connection: close\n");
        req3.append("\n");

        HttpTester.Response response = http.request(req3);
        assertThat("14.23 HTTP/1.1 - Valid Host", response.getStatus(), is(HttpStatus.OK_200));
    }

    /**
     * Test Host (Header Field)
     * 
     * @see <a href="http://tools.ietf.org/html/rfc2616#section-14.23">RFC 2616 (section 14.23)</a>
     */
    @Test
    public void test14_23_IncompleteHostHeader() throws Exception
    {
        // HTTP/1.1 - Incomplete (empty) Host header
        try (StacklessLogging stackless = new StacklessLogging(HttpParser.class))
        {
            StringBuffer req4 = new StringBuffer();
            req4.append("GET /tests/R1.txt HTTP/1.1\n");
            req4.append("Host:\n");
            req4.append("Connection: close\n");
            req4.append("\n");

            HttpTester.Response response = http.request(req4);
            assertThat("14.23 HTTP/1.1 - Empty Host", response.getStatus(), is(HttpStatus.OK_200));
        }
    }

    /**
     * Tests the (byte) "Range" header for partial content.
     * 
     * Note: This is similar to {@link #assertPartialContentRange(String, String, String)} but uses the "Range" header and not the "Content-Range" header.
     * 
     * @param rangedef
     * @param expectedRange
     * @param expectedBody
     * @throws IOException
     */
    private void assertByteRange(String rangedef, String expectedRange, String expectedBody) throws IOException
    {
        StringBuffer req1 = new StringBuffer();
        req1.append("GET /rfc2616-webapp/alpha.txt HTTP/1.1\n");
        req1.append("Host: localhost\n");
        req1.append("Range: ").append(rangedef).append("\n");
        req1.append("Connection: close\n");
        req1.append("\n");

        HttpTester.Response response = http.request(req1);

        String specId = "Partial (Byte) Range: '" + rangedef + "'";
        assertThat(specId, response.getStatus(), is(HttpStatus.PARTIAL_CONTENT_206));
        // It might be strange to see a "Content-Range' response header to a 'Range' request,
        // but this is appropriate per the RFC2616 spec.
        assertEquals("bytes " + expectedRange, response.get("Content-Range"),specId);
        assertThat(specId, response.getContent(), containsString(expectedBody));
    }

    /**
     * Test Range (Header Field)
     * 
     * @see <a href="http://tools.ietf.org/html/rfc2616#section-14.35">RFC 2616 (section 14.35)</a>
     */
    @Test
    public void test14_35_Range() throws Exception
    {
        //
        // test various valid range specs that have not been
        // tested yet
        //

        String alpha = ALPHA;

        // First 3 bytes
        assertByteRange("bytes=0-2","0-2/27",alpha.substring(0,2 + 1));

        // From byte offset 23 thru the end of the content
        assertByteRange("bytes=23-","23-26/27",alpha.substring(23));

        // Request byte offset 23 thru 42 (only 26 bytes in content)
        // The last 3 bytes are returned.
        assertByteRange("bytes=23-42","23-26/27",alpha.substring(23,26 + 1));

        // Request the last 3 bytes
        assertByteRange("bytes=-3","24-26/27",alpha.substring(24,26 + 1));
    }

    /**
     * Test Range (Header Field)
     * 
     * @see <a href="http://tools.ietf.org/html/rfc2616#section-14.35">RFC 2616 (section 14.35)</a>
     */
    @Test
    public void test14_35_Range_Multipart1() throws Exception
    {
        String rangedef = "23-23,-2"; // Request byte at offset 23, and the last 2 bytes

        StringBuffer req1 = new StringBuffer();
        req1.append("GET /rfc2616-webapp/alpha.txt HTTP/1.1\n");
        req1.append("Host: localhost\n");
        req1.append("Range: ").append(rangedef).append("\n");
        req1.append("Connection: close\n");
        req1.append("\n");

        HttpTester.Response response = http.request(req1);
        
        String specId = "Partial (Byte) Range: '" + rangedef + "'";
        assertThat(specId, response.getStatus(), is(HttpStatus.PARTIAL_CONTENT_206));

        String contentType = response.get("Content-Type");
        // RFC states that multiple parts should result in multipart/byteranges Content type.
        StringAssert.assertContains(specId + " Content-Type",contentType,"multipart/byteranges");

        // Collect 'boundary' string
        String boundary = null;
        String parts[] = StringUtil.split(contentType,';');
        for (int i = 0; i < parts.length; i++)
        {
            if (parts[i].trim().startsWith("boundary="))
            {
                String boundparts[] = StringUtil.split(parts[i],'=');
                assertEquals(2,boundparts.length,specId + " Boundary parts.length");
                boundary = boundparts[1];
            }
        }

        assertNotNull(boundary,specId + " Should have found boundary in Content-Type header");

        List<String> lines = StringUtil.asLines(response.getContent().trim());
        int i=0;
        assertEquals("--"+boundary,lines.get(i++));
        assertEquals("Content-Type: text/plain",lines.get(i++));
        assertEquals("Content-Range: bytes 23-23/27",lines.get(i++));
        assertEquals("",lines.get(i++));
        assertEquals("X",lines.get(i++));
        assertEquals("--"+boundary,lines.get(i++));
        assertEquals("Content-Type: text/plain",lines.get(i++));
        assertEquals("Content-Range: bytes 25-26/27",lines.get(i++));
        assertEquals("",lines.get(i++));
        assertEquals("Z",lines.get(i++));
        assertEquals("",lines.get(i++));
        assertEquals("--"+boundary+"--",lines.get(i++));
    }

    /**
     * Test Range (Header Field)
     * 
     * @see <a href="http://tools.ietf.org/html/rfc2616#section-14.35">RFC 2616 (section 14.35)</a>
     */
    @Test
    public void test14_35_PartialRange() throws Exception
    {
        //
        // test various valid range specs that have not been
        // tested yet
        //

        String alpha = ALPHA;

        // server should not return a 416 if at least one syntactically valid ranges
        // are is satisfiable

        assertByteRange("bytes=5-8,50-60","5-8/27",alpha.substring(5,8 + 1));
        assertByteRange("bytes=50-60,5-8","5-8/27",alpha.substring(5,8 + 1));
    }

    private void assertBadByteRange(String rangedef) throws IOException
    {
        StringBuffer req1 = new StringBuffer();
        req1.append("GET /rfc2616-webapp/alpha.txt HTTP/1.1\n");
        req1.append("Host: localhost\n");
        req1.append("Range: ").append(rangedef).append("\n"); // Invalid range
        req1.append("Connection: close\n");
        req1.append("\n");

        HttpTester.Response response = http.request(req1);

        assertThat("BadByteRange: '" + rangedef + "'", response.getStatus(), is(HttpStatus.REQUESTED_RANGE_NOT_SATISFIABLE_416));
    }

    /**
     * Test Range (Header Field) - Bad Range Request
     * 
     * @see <a href="http://tools.ietf.org/html/rfc2616#section-14.35">RFC 2616 (section 14.35)</a>
     */
    @Test
    public void test14_35_BadRange_InvalidSyntax() throws Exception
    {
        // server should ignore all range headers which include
        // at least one syntactically invalid range

        assertBadByteRange("bytes=a-b"); // Invalid due to non-digit entries
        assertBadByteRange("bytes=-"); // Invalid due to missing range ends
        assertBadByteRange("bytes=-1-"); // Invalid due negative to end range
        assertBadByteRange("doublehalfwords=1-2"); // Invalid due to bad key 'doublehalfwords'
    }

    /**
     * Test TE (Header Field) / Transfer Codings
     * 
     * @see <a href="http://tools.ietf.org/html/rfc2616#section-14.39">RFC 2616 (section 14.39)</a>
     */
    @Test
    public void test14_39_TEGzip() throws Exception
    {
        if (STRICT)
        {
            String specId;

            // Gzip accepted

            StringBuffer req1 = new StringBuffer();
            req1.append("GET /rfc2616-webapp/solutions.html HTTP/1.1\n");
            req1.append("Host: localhost\n");
            req1.append("TE: gzip\n");
            req1.append("Connection: close\n");
            req1.append("\n");

            HttpTester.Response response = http.request(req1);
            specId = "14.39 TE Header";
            assertThat(specId, response.getStatus(), is(HttpStatus.OK_200));
            assertEquals("gzip", response.get("Transfer-Encoding"),specId);
        }
    }

    /**
     * Test TE (Header Field) / Transfer Codings
     * 
     * @see <a href="http://tools.ietf.org/html/rfc2616#section-14.39">RFC 2616 (section 14.39)</a>
     */
    @Test
    public void test14_39_TEDeflate() throws Exception
    {
        if (STRICT)
        {
            String specId;

            // Deflate not accepted
            StringBuffer req2 = new StringBuffer();
            req2.append("GET /rfc2616-webapp/solutions.html HTTP/1.1\n");
            req2.append("Host: localhost\n");
            req2.append("TE: deflate\n"); // deflate not accepted
            req2.append("Connection: close\n");
            req2.append("\n");

            HttpTester.Response response = http.request(req2);
            specId = "14.39 TE Header";
            assertThat(specId, response.getStatus(), is(HttpStatus.NOT_IMPLEMENTED_501)); // Error on TE (deflate not supported)
        }
    }

    /**
     * Test Compatibility with Previous (HTTP) Versions.
     * 
     * @see <a href="http://tools.ietf.org/html/rfc2616#section-19.6">RFC 2616 (section 19.6)</a>
     */
    @Test
    public void test19_6() throws Exception
    {
    
        String specId;

        /* Compatibility with HTTP/1.0 */

        StringBuffer req1 = new StringBuffer();
        req1.append("GET /tests/R1.txt HTTP/1.0\n");
        req1.append("\n");

        HttpTester.Response response = http.request(req1);
        specId = "19.6 Compatibility with HTTP/1.0 - simple request";
        assertThat(specId, response.getStatus(), is(HttpStatus.OK_200));
        assertTrue(response.get("Connection") == null,specId + " - connection closed not assumed");

        /* Compatibility with HTTP/1.0 */

        StringBuffer req2 = new StringBuffer();
        req2.append("GET /tests/R1.txt HTTP/1.0\n");
        req2.append("Host: localhost\n");
        req2.append("Connection: keep-alive\n");
        req2.append("\n");

        req2.append("GET /tests/R2.txt HTTP/1.0\n");
        req2.append("Host: localhost\n");
        req2.append("Connection: close\n"); // Connection closed here
        req2.append("\n");

        req2.append("GET /tests/R3.txt HTTP/1.0\n"); // This request should not be handled
        req2.append("Host: localhost\n");
        req2.append("Connection: close\n");
        req2.append("\n");

        List<HttpTester.Response> responses = http.requests(req2);
        // Since R2 closes the connection, should only get 2 responses (R1 &
        // R2), not (R3)
        assertEquals(2, responses.size(), "Response Count");

        response = responses.get(0); // response 1
        specId = "19.6.2 Compatibility with previous HTTP - Keep-alive";
        assertThat(specId, response.getStatus(), is(HttpStatus.OK_200));
        assertEquals("keep-alive", response.get("Connection"),specId);
        assertThat(specId, response.getContent(), containsString("Resource=R1"));

        response = responses.get(1); // response 2
        assertThat(specId, response.getStatus(), is(HttpStatus.OK_200));
        assertThat(specId, response.getContent(), containsString("Resource=R2"));

        /* Compatibility with HTTP/1.0 */

        StringBuffer req3 = new StringBuffer();
        req3.append("GET /echo/R1 HTTP/1.0\n");
        req3.append("Host: localhost\n");
        req3.append("Connection: keep-alive\n");
        req3.append("Content-Length: 10\n");
        req3.append("\n");
        req3.append("1234567890\n");

        req3.append("GET /echo/RA HTTP/1.0\n");
        req3.append("Host: localhost\n");
        req3.append("Connection: keep-alive\n");
        req3.append("Content-Length: 10\n");
        req3.append("\n");
        req3.append("ABCDEFGHIJ\n");

        req3.append("GET /tests/R2.txt HTTP/1.0\n");
        req3.append("Host: localhost\n");
        req3.append("Connection: close\n"); // Close connection here
        req3.append("\n");

        req3.append("GET /tests/R3.txt HTTP/1.0\n"); // This request should not
        // be handled.
        req3.append("Host: localhost\n");
        req3.append("Connection: close\n");
        req3.append("\n");
        responses = http.requests(req3);
        assertEquals(3, responses.size(), "Response Count");

        specId = "19.6.2 Compatibility with HTTP/1.0- Keep-alive";
        response = responses.get(0);
        assertThat(specId, response.getStatus(), is(HttpStatus.OK_200));
        assertEquals("keep-alive", response.get("Connection"),specId);
        assertThat(specId, response.getContent(), containsString("1234567890\n"));

        response = responses.get(1);
        assertThat(specId, response.getStatus(), is(HttpStatus.OK_200));
        assertEquals("keep-alive", response.get("Connection"),specId);
        assertThat(specId, response.getContent(), containsString("ABCDEFGHIJ\n"));

        response = responses.get(2);
        assertThat(specId, response.getStatus(), is(HttpStatus.OK_200));
        assertThat(specId, response.getContent(), containsString("Host=Default\nResource=R2\n"));
    }

    protected void assertDate(String msg, Calendar expectedTime, long actualTime)
    {
        SimpleDateFormat sdf = new SimpleDateFormat("EEEE, d MMMM yyyy HH:mm:ss:SSS zzz");
        sdf.setTimeZone(TimeZone.getTimeZone("GMT"));
        String actual = sdf.format(new Date(actualTime));
        String expected = sdf.format(expectedTime.getTime());

        assertThat(msg,actual,is(expected));
    }
}<|MERGE_RESOLUTION|>--- conflicted
+++ resolved
@@ -32,7 +32,6 @@
 import java.text.SimpleDateFormat;
 import java.util.Calendar;
 import java.util.Date;
-import java.util.Enumeration;
 import java.util.List;
 import java.util.TimeZone;
 
@@ -336,24 +335,13 @@
         HttpFields fields = new HttpFields();
 
         fields.put("Q","bbb;q=0.5,aaa,ccc;q=0.002,d;q=0,e;q=0.0001,ddd;q=0.001,aa2,abb;q=0.7");
-<<<<<<< HEAD
         List<String> list = fields.getQualityCSV("Q");
-        Assert.assertEquals("Quality parameters","aaa",HttpFields.valueParameters(list.get(0).toString(),null));
-        Assert.assertEquals("Quality parameters","aa2",HttpFields.valueParameters(list.get(1).toString(),null));
-        Assert.assertEquals("Quality parameters","abb",HttpFields.valueParameters(list.get(2).toString(),null));
-        Assert.assertEquals("Quality parameters","bbb",HttpFields.valueParameters(list.get(3).toString(),null));
-        Assert.assertEquals("Quality parameters","ccc",HttpFields.valueParameters(list.get(4).toString(),null));
-        Assert.assertEquals("Quality parameters","ddd",HttpFields.valueParameters(list.get(5).toString(),null));
-=======
-        Enumeration<String> qualities = fields.getValues("Q",", \t");
-        List<?> list = HttpFields.qualityList(qualities);
         assertEquals("aaa",HttpFields.valueParameters(list.get(0).toString(), null), "Quality parameters");
         assertEquals("aa2",HttpFields.valueParameters(list.get(1).toString(), null), "Quality parameters");
         assertEquals("abb",HttpFields.valueParameters(list.get(2).toString(), null), "Quality parameters");
         assertEquals("bbb",HttpFields.valueParameters(list.get(3).toString(), null), "Quality parameters");
         assertEquals("ccc",HttpFields.valueParameters(list.get(4).toString(), null), "Quality parameters");
         assertEquals("ddd",HttpFields.valueParameters(list.get(5).toString(), null), "Quality parameters");
->>>>>>> 2cbe395f
     }
 
     /**
