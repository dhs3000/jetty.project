--- conflicted
+++ resolved
@@ -240,17 +240,8 @@
         return new InetSocketAddress(getLocalAddress(), getLocalPort());
     }
 
-<<<<<<< HEAD
-    /**
-     * Equivalent to {@link HttpServletRequest#getLocale()}
-     *
-     * @return the preferred {@code Locale} for the client
-     */
-    public Locale getLocale()
-=======
     @Override
     public String getMethod()
->>>>>>> 3b1d33e9
     {
         return request.getMethod();
     }
@@ -291,7 +282,7 @@
     public String getProtocolVersion()
     {
         String version = request.getHeader(WebSocketConstants.SEC_WEBSOCKET_VERSION);
-        if(version == null) 
+        if(version == null)
         {
             return Integer.toString(WebSocketConstants.SPEC_VERSION);
         }
