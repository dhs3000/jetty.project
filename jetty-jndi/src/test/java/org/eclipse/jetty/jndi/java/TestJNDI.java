--- conflicted
+++ resolved
@@ -45,12 +45,7 @@
 import javax.servlet.ServletContextListener;
 
 import org.eclipse.jetty.jndi.NamingContext;
-<<<<<<< HEAD
-=======
-import org.eclipse.jetty.jndi.NamingUtil;
-import org.eclipse.jetty.jndi.local.localContextRoot;
 import org.eclipse.jetty.server.handler.ContextHandler;
->>>>>>> b14db264
 import org.eclipse.jetty.util.log.Log;
 import org.eclipse.jetty.util.log.Logger;
 import org.junit.Ignore;
@@ -122,11 +117,7 @@
                     }
                 }
 
-<<<<<<< HEAD
-                public Binding bind(NamingContext ctx, Binding binding)
-=======
                 public void contextDestroyed(ServletContextEvent sce)
->>>>>>> b14db264
                 {
                     try
                     {
@@ -140,16 +131,12 @@
                     }
                 }
             });
-<<<<<<< HEAD
-
-            localContextRoot.getRoot().addListener(new NamingContext.Listener()
-=======
             //Starting the context makes it current and creates a classloader for it
             ch.start();
+
             
             ch2.setContextPath("/ch2");
             ch2.addEventListener(new ServletContextListener()
->>>>>>> b14db264
             {
                 private Context comp;
                 private Object testObj = new Object();
@@ -179,13 +166,8 @@
                         throw new IllegalStateException(e);
                     }
                 }
-<<<<<<< HEAD
-
-                public Binding bind(NamingContext ctx, Binding binding)
-=======
                 
                 public void contextDestroyed(ServletContextEvent sce)
->>>>>>> b14db264
                 {
                     try
                     {
@@ -198,13 +180,6 @@
                     }
                 }
             });
-<<<<<<< HEAD
-            */
-
-
-            //set the current thread's classloader
-            currentThread.setContextClassLoader(childLoader1);
-=======
             //make the new context the current one
             ch2.start();
         }
@@ -226,7 +201,6 @@
         
         //set the current thread's classloader
         currentThread.setContextClassLoader(childLoader1);
->>>>>>> b14db264
 
         try
         {
@@ -465,11 +439,7 @@
                 //expected failure to modify immutable context
             }
             
-<<<<<<< HEAD
-
-            //test what happens when you close an initial context that was used
-=======
->>>>>>> b14db264
+
             initCtx.close();
         }
         finally
